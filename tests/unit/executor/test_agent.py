import time
import os
import json
from unittest.mock import patch, MagicMock
import threading
from contextlib import contextmanager

import pandas as pd
import pytest
import sys

from tests.unit.executor_test_base import BaseExecutorDummyML
from mindsdb.interfaces.agents.langchain_agent import SkillData


@contextmanager
def task_monitor():
    from mindsdb.interfaces.tasks.task_monitor import TaskMonitor

    monitor = TaskMonitor()

    stop_event = threading.Event()
    worker = threading.Thread(target=monitor.start, daemon=True, args=(stop_event,))
    worker.start()

    yield worker

    stop_event.set()
    worker.join()


def set_openai_completion(mock_openai, response):
    if not isinstance(response, list):
        response = [response]

    def resp_f(*args, **kwargs):
        # return all responses in sequence, then yield only latest from list

        if len(response) == 1:
            resp = response[0]
        else:
            resp = response.pop(0)

        return {"choices": [{"message": {"role": "system", "content": resp}}]}

    mock_openai().chat.completions.create.side_effect = resp_f


def set_litellm_embedding(mock_litellm_embedding, response):
    if not isinstance(response, list):
        response = [response]

    def resp_f(*args, **kwargs):
        mock_response = MagicMock()
        mock_response.data = [{"embedding": emb} for emb in response]
        return mock_response

    mock_litellm_embedding.side_effect = resp_f


class TestAgent(BaseExecutorDummyML):
    @pytest.mark.slow
    def test_mindsdb_provider(self):
        agent_response = "how can I help you"
        # model
        self.run_sql(
            f"""
                CREATE model base_model
                PREDICT output
                using
                  column='question',
                  output='{agent_response}',
                  engine='dummy_ml',
                  join_learn_process=true
            """
        )

        self.run_sql("CREATE ML_ENGINE langchain FROM langchain")

        self.run_sql("""
            CREATE AGENT my_agent
            USING
             provider='mindsdb',
             model = "base_model", -- <
             prompt_template="Answer the user input in a helpful way"
         """)
        ret = self.run_sql("select * from my_agent where question = 'hi'")

        assert agent_response in ret.answer[0]

    @pytest.mark.skipif(
        sys.platform in ["darwin", "win32"], reason="Mocking doesn't work on Windows or macOS for some reason"
    )
    @patch("openai.OpenAI")
    def test_openai_provider_with_model(self, mock_openai):
        agent_response = "how can I assist you today?"
        set_openai_completion(mock_openai, agent_response)

        self.run_sql("CREATE ML_ENGINE langchain FROM langchain")

        self.run_sql("""
            CREATE MODEL lang_model
                PREDICT answer USING
            engine = "langchain",
            model = "gpt-3.5-turbo",
            openai_api_key='--',
            prompt_template="Answer the user input in a helpful way";
         """)

        time.sleep(5)

        self.run_sql("""
            CREATE AGENT my_agent
            USING
              model='lang_model'
         """)
        ret = self.run_sql("select * from my_agent where question = 'hi'")

        assert agent_response in ret.answer[0]

    @patch("openai.OpenAI")
    def test_openai_provider(self, mock_openai):
        agent_response = "how can I assist you today?"
        set_openai_completion(mock_openai, agent_response)

        self.run_sql("""
            CREATE AGENT my_agent
            USING
             provider='openai',
             model = "gpt-3.5-turbo",
             openai_api_key='--',
             prompt_template="Answer the user input in a helpful way"
         """)
        ret = self.run_sql("select * from my_agent where question = 'hi'")

        assert agent_response in ret.answer[0]

        # test join
        df = pd.DataFrame(
            [
                {"q": "hi"},
            ]
        )
        self.save_file("questions", df)

        ret = self.run_sql("""
            select * from files.questions t
            join my_agent a on a.question=t.q
        """)

        assert agent_response in ret.answer[0]

        # empty query
        ret = self.run_sql("""
            select * from files.questions t
            join my_agent a on a.question=t.q
            where t.q = ''
        """)
        assert len(ret) == 0

    @patch("openai.OpenAI")
    def test_agent_with_tables(self, mock_openai):
        sd = SkillData(name="test", type="", project_id=1, params={"tables": []}, agent_tables_list=[])

        sd.params = {"tables": ["x", "y"]}
        sd.agent_tables_list = ["x", "y"]
        assert sd.restriction_on_tables == {None: {"x", "y"}}

        sd.params = {"tables": ["x", "y"]}
        sd.agent_tables_list = ["x", "y", "z"]
        assert sd.restriction_on_tables == {None: {"x", "y"}}

        sd.params = {"tables": ["x", "y"]}
        sd.agent_tables_list = ["x"]
        assert sd.restriction_on_tables == {None: {"x"}}

        sd.params = {"tables": ["x", "y"]}
        sd.agent_tables_list = ["z"]
        with pytest.raises(ValueError):
            print(sd.restriction_on_tables)

        sd.params = {"tables": ["x", {"schema": "S", "table": "y"}]}
        sd.agent_tables_list = ["x"]
        assert sd.restriction_on_tables == {None: {"x"}}

        sd.params = {"tables": ["x", {"schema": "S", "table": "y"}]}
        sd.agent_tables_list = ["x", {"schema": "S", "table": "y"}]
        assert sd.restriction_on_tables == {None: {"x"}, "S": {"y"}}

        sd.params = {
            "tables": [{"schema": "S", "table": "x"}, {"schema": "S", "table": "y"}, {"schema": "S", "table": "z"}]
        }
        sd.agent_tables_list = [
            {"schema": "S", "table": "y"},
            {"schema": "S", "table": "z"},
            {"schema": "S", "table": "f"},
        ]
        assert sd.restriction_on_tables == {"S": {"y", "z"}}

        sd.params = {"tables": [{"schema": "S", "table": "x"}, {"schema": "S", "table": "y"}]}
        sd.agent_tables_list = [{"schema": "S", "table": "z"}]
        with pytest.raises(ValueError):
            print(sd.restriction_on_tables)

        self.run_sql("""
            create skill test_skill
            using
            type = 'text2sql',
            database = 'example_db',
            tables = ['table_1', 'table_2'],
            description = "this is sales data";
        """)

        self.run_sql("""
            create agent test_agent
            using
            model='gpt-3.5-turbo',
            provider='openai',
            openai_api_key='--',
            prompt_template='Answer the user input in a helpful way using tools',
            skills=[{
                'name': 'test_skill',
                'tables': ['table_2', 'table_3']
            }];
        """)

        resp = self.run_sql("""select * from information_schema.agents where name = 'test_agent';""")
        assert len(resp) == 1
        assert resp["SKILLS"][0] == ["test_skill"]

        agent_response = "how can I assist you today?"
        set_openai_completion(mock_openai, agent_response)
        self.run_sql("select * from test_agent where question = 'test?'")

    @pytest.mark.skipif(sys.platform == "darwin", reason="Fails on macOS")
    @patch("openai.OpenAI")
    def test_agent_stream(self, mock_openai):
        agent_response = "how can I assist you today?"
        set_openai_completion(mock_openai, agent_response)

        self.run_sql("""
            CREATE AGENT my_agent
            USING
             provider='openai',
             model = "gpt-3.5-turbo",
             openai_api_key='--',
             prompt_template="Answer the user input in a helpful way"
         """)

        agents_controller = self.command_executor.session.agents_controller
        agent = agents_controller.get_agent("my_agent")

        messages = [{"question": "hi"}]
        found = False
        for chunk in agents_controller.get_completion(agent, messages, stream=True):
            if chunk.get("output") == agent_response:
                found = True
        if not found:
            raise AttributeError("Agent response is not found")

    @patch("litellm.embedding")
    @patch("openai.OpenAI")
    def test_agent_retrieval(self, mock_openai, mock_litellm_embedding):
        set_litellm_embedding(mock_litellm_embedding, [[0.1] * 1536])
        self.run_sql("""
            create knowledge base kb_review
            using
                embedding_model = {
                    "provider": "dummy_provider",
                    "model_name": "dummy_model",
                    "api_key": "dummy_key"
                }
        """)

        self.run_sql("""
          create skill retr_skill
          using
              type = 'retrieval',
              source = 'kb_review',
              description = 'user reviews'
        """)

        os.environ["OPENAI_API_KEY"] = "--"

        self.run_sql("""
          create agent retrieve_agent
           using
          model='gpt-3.5-turbo',
          provider='openai',
          prompt_template='Answer the user input in a helpful way using tools',
          skills=['retr_skill'],
          max_iterations=5,
          mode='retrieval'
        """)

        agent_response = "the answer is yes"
        user_question = "answer my question"
        from textwrap import dedent

        set_openai_completion(
            mock_openai,
            [
                # first step, use kb
                dedent(f"""
              Thought: Do I need to use a tool? Yes
              Action: retr_skill
              Action Input: {user_question}
            """),
                # step2, answer to user
                agent_response,
            ],
        )

        with patch("mindsdb.interfaces.knowledge_base.controller.KnowledgeBaseTable.select_query") as kb_select:
            # kb response
            kb_select.return_value = pd.DataFrame([{"id": 1, "content": "ok", "metadata": {}}])
            ret = self.run_sql(f"""
                select * from retrieve_agent where question = '{user_question}'
            """)

            # check agent output
            assert agent_response in ret.answer[0]

            # check kb input
            args, _ = kb_select.call_args
            assert user_question in args[0].where.args[1].value

    def test_drop_demo_agent(self):
        """should not be possible to drop demo agent"""
        from mindsdb.api.executor.exceptions import ExecutorException

        self.run_sql("""
            CREATE AGENT my_demo_agent
            USING
                provider='openai',
                model = "gpt-3.5-turbo",
                openai_api_key='--',
                prompt_template="--",
                is_demo=true;
         """)
        with pytest.raises(ExecutorException):
            self.run_sql("drop agent my_agent")

        self.run_sql("""
            create skill my_demo_skill
            using
            type = 'text2sql',
            database = 'example_db',
            description = "",
            is_demo=true;
        """)

        with pytest.raises(ExecutorException):
            self.run_sql("drop skill my_demo_skill")

    @patch("openai.OpenAI")
    def test_agent_default_prompt_template(self, mock_openai):
        """Test that agents work correctly with default prompt templates in different modes"""
        agent_response = "default prompt template response"
        set_openai_completion(mock_openai, agent_response)

        # Test non-retrieval mode with no prompt_template (should use default)
        self.run_sql("""
            CREATE AGENT default_prompt_agent
            USING
                provider='openai',
                model = "gpt-3.5-turbo",
                openai_api_key='--'
         """)
        ret = self.run_sql("select * from default_prompt_agent where question = 'test question'")
        assert agent_response in ret.answer[0]

        # Test retrieval mode with no prompt_template (should use default retrieval template)
        self.run_sql("""
            CREATE AGENT default_retrieval_agent
            USING
                provider='openai',
                model = "gpt-3.5-turbo",
                openai_api_key='--',
                mode='retrieval'
         """)
        ret = self.run_sql("select * from default_retrieval_agent where question = 'test question'")
        assert agent_response in ret.answer[0]


class TestKB(BaseExecutorDummyML):
    def _create_kb(
        self,
        name,
        embedding_model=None,
        reranking_model=None,
        content_columns=None,
        id_column=None,
        metadata_columns=None,
    ):
        self.run_sql(f"drop knowledge base if exists {name}")

        if embedding_model is None:
            embedding_model = {
                "provider": "dummy_provider",
                "model_name": "dummy_model",
                "api_key": "dummy_key",
            }

        kb_params = {
            "embedding_model": embedding_model,
        }
        if reranking_model is not None:
            kb_params["reranking_model"] = reranking_model
        if content_columns is not None:
            kb_params["content_columns"] = content_columns
        if id_column is not None:
            kb_params["id_column"] = id_column
        if metadata_columns is not None:
            kb_params["metadata_columns"] = metadata_columns

        param_str = ""
        if kb_params:
            param_items = []
            for k, v in kb_params.items():
                param_items.append(f"{k}={json.dumps(v)}")
            param_str = ",".join(param_items)

        self.run_sql(f"""
            create knowledge base {name}
            using
                {param_str}
        """)

    @patch("mindsdb.integrations.handlers.litellm_handler.litellm_handler.embedding")
    def test_kb(self, mock_litellm_embedding):
        self._create_kb("kb_review")

        set_litellm_embedding(mock_litellm_embedding, [[0.1] * 1536])
        self.run_sql("insert into kb_review (content) values ('review')")

        # selectable
        ret = self.run_sql("select * from kb_review")
        assert len(ret) == 1

        # show tables in default chromadb
        ret = self.run_sql("show knowledge bases")

        db_name = ret.STORAGE[0].split(".")[0]
        ret = self.run_sql(f"show tables from {db_name}")
        # only one default collection there
        assert len(ret) == 1

    @patch("mindsdb.integrations.handlers.litellm_handler.litellm_handler.embedding")
    def test_kb_metadata(self, mock_litellm_embedding):
        record = {
            "review": "all is good, haven't used yet",
            "url": "https://laptops.com/123",
            "product": "probook",
            "specs": "Core i5; 8Gb; 1920х1080",
            "id": 123,
        }
        df = pd.DataFrame([record])
        self.save_file("reviews", df)

        # ---  case 1: kb with default columns settings ---
        self._create_kb("kb_review")

        set_litellm_embedding(mock_litellm_embedding, [[0.1] * 1536])

        self.run_sql("""
            insert into kb_review
            select review as content, id from files.reviews
        """)

        ret = self.run_sql("select * from kb_review where _original_doc_id = 123")
        assert len(ret) == 1
        assert ret["chunk_content"][0] == record["review"]

        # delete by metadata
        self.run_sql("delete from kb_review where _original_doc_id = 123")
        ret = self.run_sql("select * from kb_review where _original_doc_id = 123")
        assert len(ret) == 0

        # insert without id
        self.run_sql("""
            insert into kb_review
            select review as content, product, url from files.reviews
        """)

        # id column wasn't used
        ret = self.run_sql("select * from kb_review where _original_doc_id = 123")
        assert len(ret) == 0

        # product/url in metadata
        ret = self.run_sql(
            "select metadata->>'product' as product, metadata->>'url' as url from kb_review where product = 'probook'"
        )
        assert len(ret) == 1
        assert ret["product"][0] == record["product"]
        assert ret["url"][0] == record["url"]

        # ---  case 2: kb with defined columns ---
        self._create_kb(
            "kb_review", content_columns=["review", "product"], id_column="url", metadata_columns=["specs", "id"]
        )

        set_litellm_embedding(mock_litellm_embedding, [[0.1] * 1536, [0.2] * 1536])
        self.run_sql("""
            insert into kb_review
            select * from files.reviews
        """)

        ret = self.run_sql(
            "select chunk_content, metadata->>'specs' as specs, metadata->>'id' as id from kb_review"
        )  # url in id

        assert len(ret) == 2  # two columns are split in two records

        # review/product in content
        content = list(ret["chunk_content"])
        assert record["review"] in content
        assert record["product"] in content

        # specs/id in metadata
        assert ret["specs"][0] == record["specs"]
        assert str(ret["id"][0]) == str(record["id"])

        # ---  case 3: content is defined, id is id, the rest goes to metadata ---
        self._create_kb("kb_review", content_columns=["review"])

        set_litellm_embedding(mock_litellm_embedding, [[0.1] * 1536])
        self.run_sql("""
            insert into kb_review
            select * from files.reviews
        """)

<<<<<<< HEAD
        ret = self.run_sql("select * from kb_review where _original_doc_id = 123")  # id is id
=======
        ret = self.run_sql("""
                select chunk_content,
                 metadata->>'specs' as specs, metadata->>'product' as product, metadata->>'url' as url
                from kb_review 
                where original_doc_id = 123 -- id is id
        """)
>>>>>>> 77b8059f
        assert len(ret) == 1
        # review in content
        assert ret["chunk_content"][0] == record["review"]

        # specs/url/product in metadata
        assert ret["specs"][0] == record["specs"]
        assert ret["url"][0] == record["url"]
        assert ret["product"][0] == record["product"]

    def _get_ral_table(self):
        data = [
            ["1000", "Green beige", "Beige verdastro"],
            ["1004", "Golden yellow", "Giallo oro"],
            ["9016", "Traffic white", "Bianco traffico"],
            ["9023", "Pearl dark grey", "Grigio scuro perlato"],
        ]

        return pd.DataFrame(data, columns=["ral", "english", "italian"])

    @patch("mindsdb.integrations.handlers.litellm_handler.litellm_handler.embedding")
    def test_join_kb_table(self, mock_litellm_embedding):
        df = self._get_ral_table()
        self.save_file("ral", df)

        self._create_kb("kb_ral")

        set_litellm_embedding(mock_litellm_embedding, [[0.1] * 1536, [0.2] * 1536, [0.3] * 1536, [0.4] * 1536])
        self.run_sql("""
            insert into kb_ral
            select ral id, english content from files.ral
        """)

        ret = self.run_sql("""
            select t.italian, k.id, t.ral from kb_ral k
            join files.ral t on t.ral = k.id
            where k.content = 'white'
            limit 2
        """)

        assert len(ret) == 2
        # values are matched
        diff = ret[ret["ral"] != ret["id"]]
        assert len(diff) == 0

        # =================   operators  =================
        ret = self.run_sql("""
            select * from kb_ral
            where id = '1000'
        """)
        assert len(ret) == 1
        assert ret["id"][0] == "1000"

        ret = self.run_sql("""
            select * from kb_ral
            where id != '1000'
        """)
        assert len(ret) == 3
        assert "1000" not in ret["id"]

        ret = self.run_sql("""
            select * from kb_ral
            where id in ('1000', '1004')
        """)
        assert len(ret) == 2
        assert set(ret["id"]) == {"1000", "1004"}

        ret = self.run_sql("""
            select * from kb_ral
            where id not in ('1000', '1004')
        """)
        assert len(ret) == 2
        assert set(ret["id"]) == {"9016", "9023"}

    @pytest.mark.slow
    @pytest.mark.skipif(sys.platform == "win32", reason="Causes hard crash on windows.")
    @patch("mindsdb.integrations.handlers.litellm_handler.litellm_handler.embedding")
    @patch("mindsdb.integrations.handlers.postgres_handler.Handler")
    def test_kb_partitions(self, mock_handler, mock_litellm_embedding):
        df = self._get_ral_table()
        self.save_file("ral", df)

        df = pd.concat([df] * 30)
        # unique ids
        df["id"] = list(map(str, range(len(df))))

        self.set_handler(mock_handler, name="pg", tables={"ral": df})

        def check_partition(insert_sql):
            self._create_kb("kb_part", content_columns=["english"])

            # load kb
            set_litellm_embedding(mock_litellm_embedding, [[0.1] * 1536] * len(df))
            ret = self.run_sql(insert_sql)
            # inserts returns query
            query_id = ret["ID"][0]

            # wait loaded
            for i in range(1000):
                time.sleep(0.2)
                ret = self.run_sql(f"select * from information_schema.queries where id = {query_id}")
                if ret["ERROR"][0] is not None:
                    raise RuntimeError(ret["ERROR"][0])
                if ret["FINISHED_AT"][0] is not None:
                    break

            # check content
            ret = self.run_sql("select * from kb_part")
            assert len(ret) == len(df)

            # check queries table
            ret = self.run_sql(f"select * from information_schema.queries where id = {query_id}")
            assert len(ret) == 1
            rec = ret.iloc[0]
            assert "kb_part" in ret["SQL"][0]
            assert ret["ERROR"][0] is None
            assert ret["FINISHED_AT"][0] is not None

            # test describe
            ret = self.run_sql("describe knowledge base kb_part")
            assert len(ret) == 1
            rec_d = ret.iloc[0]
            assert rec_d["PROCESSED_ROWS"] == rec["PROCESSED_ROWS"]
            assert rec_d["INSERT_STARTED_AT"] == rec["STARTED_AT"]
            assert rec_d["INSERT_FINISHED_AT"] == rec["FINISHED_AT"]
            assert rec_d["QUERY_ID"] == query_id

            # del query
            self.run_sql(f"SELECT query_cancel({rec['ID']})")
            ret = self.run_sql("select * from information_schema.queries")
            assert len(ret) == 0

            ret = self.run_sql("describe knowledge base kb_part")
            assert len(ret) == 1
            rec_d = ret.iloc[0]
            assert rec_d["PROCESSED_ROWS"] is None
            assert rec_d["INSERT_STARTED_AT"] is None
            assert rec_d["INSERT_FINISHED_AT"] is None
            assert rec_d["QUERY_ID"] is None

        with task_monitor():

            def stream_f(*args, **kwargs):
                chunk_size = int(len(df) / 10) + 1
                for i in range(10):
                    yield df[chunk_size * i : chunk_size * (i + 1) :]

            # --- stream mode ---
            mock_handler().query_stream.side_effect = stream_f

            # test iterate
            check_partition("""
                insert into kb_part SELECT id, english FROM  pg.ral
                using batch_size=20, track_column=id
            """)

            # test threads
            check_partition("""
                insert into kb_part SELECT id, english FROM pg.ral
                using batch_size=20, track_column=id, threads = 3
            """)

            # without track column
            check_partition("""
                insert into kb_part SELECT id, english FROM  pg.ral
                using batch_size=20
            """)

            # --- general mode ---
            mock_handler().query_stream = None

            # test iterate
            check_partition("""
                insert into kb_part SELECT id, english FROM  pg.ral
                using batch_size=20, track_column=id
            """)

            # test threads
            check_partition("""
                insert into kb_part SELECT id, english FROM pg.ral
                using batch_size=20, track_column=id, threads = 3
            """)<|MERGE_RESOLUTION|>--- conflicted
+++ resolved
@@ -530,16 +530,12 @@
             select * from files.reviews
         """)
 
-<<<<<<< HEAD
-        ret = self.run_sql("select * from kb_review where _original_doc_id = 123")  # id is id
-=======
         ret = self.run_sql("""
                 select chunk_content,
                  metadata->>'specs' as specs, metadata->>'product' as product, metadata->>'url' as url
                 from kb_review 
-                where original_doc_id = 123 -- id is id
-        """)
->>>>>>> 77b8059f
+                where _original_doc_id = 123 -- id is id
+        """)
         assert len(ret) == 1
         # review in content
         assert ret["chunk_content"][0] == record["review"]
