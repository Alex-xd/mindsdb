# `#!sql CREATE DATABASE` Statement

## Description

MindsDB lets you connect to your favorite databases, data warehouses, data lakes, etc., via the `#!sql CREATE DATABASE` command.

The MindsDB SQL API supports creating connections to integrations by passing the connection parameters specific per integration. You can find more in the [Supported Integrations](#supported-integrations) chapter.

## Syntax

Let's review the syntax for the `#!sql CREATE DATABASE` command.

```sql
CREATE DATABASE [datasource_name]
WITH ENGINE=[engine_string],
PARAMETERS={
  "key":"value",
  ...
};
```

On execution, we get:

```sql
Query OK, 0 rows affected (x.xxx sec)
```

Where:

| Name                | Description                                                                              |
| ------------------- | ---------------------------------------------------------------------------------------- |
| `[datasource_name]` | Identifier for the data source to be created.                                            |
| `[engine_string]`   | Engine to be selected depending on the database connection.                              |
| `PARAMETERS`        | `#!json {"key":"value"}` object with the connection parameters specific for each engine. |

## Example

### Connecting a Data Source
Here is an example of how to connect to a MySQL database.

```sql
CREATE DATABASE mysql_datasource
WITH ENGINE='mariadb',
PARAMETERS={
  "user":"root",
  "port": 3307,
  "password": "password",
  "host": "127.0.0.1",
  "database": "my_database"
};
```

On execution, we get:

```sql
Query OK, 0 rows affected (8.878 sec)
```

### Listing Linked Databases

You can list all the linked databases using the command below.

```sql
SHOW DATABASES;
```

On execution, we get:

```sql
+--------------------+
| Database           |
+--------------------+
| information_schema |
| mindsdb            |
| files              |
| views              |
| mysql_datasource   |
+--------------------+
```

### Getting Linked Databases Metadata

You can get metadata about the linked databases by querying the `mindsdb.datasources` table.

```sql
SELECT *
FROM mindsdb.datasources;
```

On execution, we get:

```sql
+------------------+---------------+--------------+------+-----------+
| name             | database_type | host         | port | user      |
+------------------+---------------+--------------+------+-----------+
| mysql_datasource | mysql         | 3.220.66.106 | 3306 | root      |
+------------------+---------------+--------------+------+-----------+
```

## Making your Local Database Available to MindsDB

When connecting your local database to MindsDB Cloud, you should expose the local database server to be publicly accessible. It is easy to accomplish using [Ngrok Tunnel](https://ngrok.com). The free tier offers all you need to get started.

The installation instructions are easy to follow. Head over to the [downloads page](https://ngrok.com/download) and choose your operating system. Follow the instructions for installation.

Then [create a free account at Ngrok](https://dashboard.ngrok.com/signup) to get an auth token that you can use to configure your Ngrok instance.

Once installed and configured, run the following command to obtain the host and port for your localhost at `[port-number]`.

```bash
ngrok tcp [port-number]
```

Here is an example. Assuming that you run a PostgreSQL database at `localhost:5432`, use the following command:

```bash
ngrok tcp 5432
```

On execution, we get:

```bash
Session Status                online
Account                       myaccount (Plan: Free)
Version                       2.3.40
Region                        United States (us)
Web Interface                 http://127.0.0.1:4040
Forwarding                    tcp://4.tcp.ngrok.io:15093 -> localhost 5432
```

Now you can access your local database at `4.tcp.ngrok.io:15093` instead of `localhost:5432`.

So to connect your local database to the MindsDB GUI, use the `Forwarding` information. The host is `4.tcp.ngrok.io`, and the port is `15093`.

Proceed to create a database connection in the MindsDB GUI by executing the `#!sql CREATE DATABASE` statement with the host and port number obtained from Ngrok.

```sql
CREATE DATABASE psql_datasource
WITH ENGINE='postgres',
PARAMETERS={
  "user":"postgres",
  "port": 15093,
  "password": "password",
  "host": "4.tcp.ngrok.io", 
  "database": "postgres"
};
```

Please note that the Ngrok tunnel loses connection when stopped or canceled. To reconnect your local database to MindsDB, you should create an Ngrok tunnel again. In the free tier, Ngrok changes the host and port values each time you launch the program, so you need to reconnect your database in the MindsDB Cloud by passing the new host and port values obtained from Ngrok.

Before resetting the database connection, drop the previously connected data source using the `#!sql DROP DATABASE` statement.

```sql
DROP DATABASE psql_datasource;
```

After dropping the data source and reconnecting your local database, you can use the predictors that you trained using the previously connected data source. However, if you have to `RETRAIN` your predictors, please ensure the database connection has the same name you used when creating the predictor to avoid failing to retrain.

!!! info "Work in progress"
    Please note that this feature is a beta version. If you have questions about the supported data sources or experience some issues, [reach out to us on Slack](https://join.slack.com/t/mindsdbcommunity/shared_invite/zt-o8mrmx3l-5ai~5H66s6wlxFfBMVI6wQ) or open a [GitHub issue](https://github.com/mindsdb/mindsdb/issues).

## Supported Integrations

The list of databases supported by MindsDB keeps growing. Here are the currently supported integrations:

<p align="center">
  <img src="/assets/supported_integrations.png" />
</p>

<<<<<<< HEAD
You can find particular [databases' handler files here](https://github.com/mindsdb/mindsdb/tree/staging/mindsdb/integrations/handlers) to see their connection arguments. For example, to see the latest updates to the Oracle handler, check [Oracle's `readme.md` file here](https://github.com/mindsdb/mindsdb/blob/staging/mindsdb/integrations/handlers/oracle_handler/README.md).

Let's look at sample codes showing how to connect to each of the supported integrations.
=======
Let's look at sample codes showing how to connect to each supported integration.
>>>>>>> a212e50d

### Airtable

=== "Template"

    ```sql
    CREATE DATABASE airtable_datasource          --- display name for the database
    WITH ENGINE='airtable',                      --- name of the MindsDB handler
    PARAMETERS={
      "base_id": " ",                            --- the Airtable base ID
      "table_name": " ",                         --- the Airtable table name
      "api_key": " "                             --- the API key for the Airtable API
    };
    ```

=== "Example"

    ```sql
    CREATE DATABASE airtable_datasource
    WITH ENGINE='airtable',
    PARAMETERS={
      "base_id": "appve10klsda2",
      "table_name": "my_table",
      "api_key": "KdJX2Q5km%5b$T$sQYm^gvN"
    };
    ```

### Amazon Redshift

=== "Template"

    ```sql
    CREATE DATABASE amazonredshift_datasource         --- display name for the database
    WITH ENGINE='amazonredshift',                     --- name of the MindsDB handler
    PARAMETERS={
      "host": " ",                                    --- host name or IP address of the Redshift cluster
      "port": ,                                       --- port used when connecting to the Redshift cluster
      "database": " ",                                --- database name used when connecting to the Redshift cluster
      "user": " ",                                    --- user to authenticate with the Redshift cluster
      "password": " "                                 --- password used to authenticate with the Redshift cluster
    };
    ```

=== "Example"

    ```sql
    CREATE DATABASE amazonredshift_datasource
    WITH ENGINE='amazonredshift',
    PARAMETERS={
      "host": "127.0.0.1",
      "port": 5439,
      "database": "test",
      "user": "amazonredshift",
      "password": "password"
    };
    ```

### Amazon S3

=== "Template"

    ```sql
    CREATE DATABASE amazons3_datasource     --- display name for the database
    WITH ENGINE='s3',                       --- name of the MindsDB handler
    PARAMETERS={
      "aws_access_key_id": " ",             --- the AWS access key
      "aws_secret_access_key": " ",         --- the AWS secret access key
      "region_name": " ",                   --- the AWS region
      "bucket": " ",                        --- name of the S3 bucket
      "key": " ",                           --- key of the object to be queried
      "input_serialization": " "            --- format of the data to be queried
    };
    ```

=== "Example"

    ```sql
    CREATE DATABASE amazons3_datasource
    WITH ENGINE='s3',
    PARAMETERS={
        "aws_access_key_id": "PCAQ2LJDOSWLNSQKOCPW",
        "aws_secret_access_key": "U/VjewPlNopsDmmwItl34r2neyC6WhZpUiip57i",
        "region_name": "us-east-1",
        "bucket": "mindsdb-bucket",
        "key": "iris.csv",
        "input_serialization": "{'CSV': {'FileHeaderInfo': 'NONE'}}"
    };
    ```

### Cassandra

=== "Template"

    ```sql
    CREATE DATABASE cassandra_datasource        --- display name for the database
    WITH ENGINE='cassandra',                    --- name of the MindsDB handler
    PARAMETERS={
      "host": " ",                              --- host name or IP address
      "port": ,                                 --- port used to make TCP/IP connection
      "user": " ",                              --- database user
      "password": " ",                          --- database password
      "keyspace": " ",                          --- database name
      "protocol_version": ,                     --- optional, protocol version (defaults to 4 if left blank)
      "secure_connect_bundle": {                --- optional, secure connect bundle file
        "path": " "                                 --- either "path" or "url"
      }
    };
    ```

=== "Example"

    ```sql
    CREATE DATABASE cassandra_datasource
    WITH ENGINE='cassandra',
    PARAMETERS={
      "host": "127.0.0.1",
      "port": 9043,
      "user": "user",
      "password": "password",
      "keyspace": "test_data",
      "protocol_version": 4
    };
    ```

### CKAN

=== "Template"

    ```sql
    CREATE DATABASE ckan_datasource          --- display name for the database
    WITH ENGINE = 'ckan',                    --- name of the MindsDB handler
    PARAMETERS = {
      "url": " ",                            --- host name or IP address
      "apikey": " "                          --- the API key used for authentication
    };
    ```

=== "Example"

    ```sql
    CREATE DATABASE ckan_datasource
    WITH ENGINE = 'ckan',
    PARAMETERS = {
      "url": "http://demo.ckan.org/api/3/action/",
      "apikey": "YOUR_API_KEY"
    };
    ```

### ClickHouse

=== "Template"

    ```sql
    CREATE DATABASE clickhouse_datasource       --- display name for the database
    WITH ENGINE='clickhouse',                   --- name of the MindsDB handler
    PARAMETERS={
      "host": " ",                              --- host name or IP address
      "port": ,                                 --- port used to make TCP/IP connection
      "database": " ",                          --- database name
      "user": " ",                              --- database user
      "password": " "                           --- database password
    };
    ```

=== "Example"

    ```sql
    CREATE DATABASE clickhouse_datasource
    WITH ENGINE='clickhouse',
    PARAMETERS={
      "host": "127.0.0.1",
      "port": 9000,
      "database": "test_data",
      "user": "root",
      "password": "password"
    };
    ```

### Cockroach Labs

=== "Template"

    ```sql
    CREATE DATABASE cockroach_datasource        --- display name for the database
    WITH ENGINE='cockroachdb',                  --- name of the MindsDB handler
    PARAMETERS={
      "host": " ",                              --- host name or IP address
      "port": ,                                 --- port used to make TCP/IP connection
      "database": " ",                          --- database name
      "user": " ",                              --- database user
      "password": " ",                          --- database password
      "publish": " "                            --- optional, publish
    };
    ```

=== "Example"

    ```sql
    CREATE DATABASE cockroach_datasource
    WITH ENGINE='cockroachdb',
    PARAMETERS={
      "host": "127.0.0.1",
      "port": 26257,
      "database": "cockroachdb",
      "user": "username",
      "password": "password"
    };
    ```

### Couchbase

=== "Template"

    ```sql
    CREATE DATABASE couchbase_datasource        --- display name for the database
    WITH ENGINE = 'couchbase',                  --- name of the MindsDB handler
    PARAMETERS = {
      "host": " ",                              --- host name or IP address of the Couchbase server
      "user": " ",                              --- user to authenticate with the Couchbase server
      "password": " ",                          --- password used to authenticate with the Couchbase server
      "bucket": " ",                            --- bucket name
      "scope": " "                              --- scope used to query (defaults to `_default` if left blank)
    };                                              --- a scope in Couchbase is equivalent to a schema in MySQL
    ```

=== "Example"

    ```sql
    CREATE DATABASE couchbase_datasource
    WITH ENGINE = 'couchbase',
    PARAMETERS = {
      "host": "127.0.0.1",
      "user": "couchbase",
      "password": "password",
      "bucket": "test-bucket"
    };
    ```

### CrateDB

=== "Template"

    ```sql
    CREATE DATABASE cratedb_datasource        --- display name for the database
    WITH ENGINE='crate',                      --- name of the MindsDB handler
    PARAMETERS={
      "host": " ",                            --- host name or IP address
      "port": ,                               --- port used to make TCP/IP connection
      "user": " ",                            --- database user
      "password": " ",                        --- database password
      "schema_name": " "                      --- database schema name (defaults to `doc` if left blank)
    };
    ```

=== "Example"

    ```sql
    CREATE DATABASE cratedb_datasource
    WITH ENGINE='crate',
    PARAMETERS={
      "host": "127.0.0.1",
      "port": 4200,
      "user": "crate",
      "password": "password",
      "schema_name": "doc"
    };
    ```

### Databricks

=== "Template"

    ```sql
    CREATE DATABASE databricks_datasource         --- display name for the database
    WITH ENGINE='databricks',                     --- name of the MindsDB handler
    PARAMETERS={
      "server_hostname": " ",                     --- server hostname of the cluster or SQL warehouse
      "http_path": " ",                           --- http path to the cluster or SQL warehouse
      "access_token": " ",                        --- personal Databricks access token
      "schema": " ",                              --- schema name (defaults to `default` if left blank)
      "session_configuration": " ",               --- optional, dictionary of Spark session configuration parameters
      "http_headers": " ",                        --- optional, additional (key, value) pairs to set in HTTP headers on every RPC request the client makes
      "catalog": " "                              --- catalog (defaults to `hive_metastore` if left blank)
    };
    ```

=== "Example"

    ```sql
    CREATE DATABASE databricks_datasource
    WITH ENGINE='databricks',
    PARAMETERS={
      "server_hostname": "adb-1234567890123456.7.azuredatabricks.net",
      "http_path": "sql/protocolv1/o/1234567890123456/1234-567890-test123",
      "access_token": "dapi1234567890ab1cde2f3ab456c7d89efa",
      "schema": "example_db"
    };
    ```

### DataStax

=== "Template"

    ```sql
    CREATE DATABASE datastax_datasource           --- display name for the database
    WITH ENGINE='astra',                          --- name of the MindsDB handler
    PARAMETERS={
      "user": " ",                                --- user to be authenticated
      "password": " ",                            --- password for authentication
      "secure_connection_bundle": {               --- secure connection bundle zip file
        "path": " "                                   --- either "path" or "url"
      },
      "host": " ",                                --- optional, host name or IP address
      "port": ,                                   --- optional, port used to make TCP/IP connection
      "protocol_version": ,                       --- optional, protocol version
      "keyspace": " "                             --- optional, keyspace
    };
    ```

=== "Example"

    ```sql
    CREATE DATABASE datastax_datasource
    WITH ENGINE='astra',
    PARAMETERS={
      "host": "127.0.0.1",
      "port": 7077,
      "user": "datastax",
      "password": "password",
      "secure_connection_bundle": {
        "path": "/home/Downloads/file.zip"
      }
    };
    ```

### Druid

=== "Template"

    ```sql
    CREATE DATABASE druid_datasource        --- display name for the database
    WITH ENGINE = 'druid',                  --- name of the MindsDB handler
    PARAMETERS = {
      "host": " ",                          --- host name or IP address of Apache Druid
      "port": ,                             --- port where Apache Druid runs
      "user": " ",                          --- optional, user to authenticate with Apache Druid
      "password": " ",                      --- optional, password used to authenticate with Apache Druid
      "path": " ",                          --- query path
      "scheme": " "                         --- the URI scheme (defaults to `http` if left blank)
    };
    ```

=== "Example"

    ```sql
    CREATE DATABASE druid_datasource
    WITH ENGINE = 'druid',
    PARAMETERS = {
      "host": "127.0.0.1",
      "port": 8888,
      "path": "/druid/v2/sql/",
      "scheme": "http"
    };
    ```

### DynamoDB

=== "Template"

    ```sql
    CREATE DATABASE dynamodb_datasource       --- display name for the database
    WITH ENGINE='dynamodb',                   --- name of the MindsDB handler
    PARAMETERS={
      "aws_access_key_id": " ",               --- the AWS access key
      "aws_secret_access_key": " ",           --- the AWS secret access key
      "region_name": " "                      --- the AWS region
    };
    ```

=== "Example"

    ```sql
    CREATE DATABASE dynamodb_datasource
    WITH ENGINE='dynamodb',
    PARAMETERS={
      "aws_access_key_id": "PCAQ2LJDOSWLNSQKOCPW",
      "aws_secret_access_key": "U/VjewPlNopsDmmwItl34r2neyC6WhZpUiip57i",
      "region_name": "us-east-1"
    };
    ```

### D0lt

=== "Template"

    ```sql
    CREATE DATABASE d0lt_datasource             --- display name for the database
    WITH ENGINE = 'd0lt',                       --- name of the MindsDB handler
    PARAMETERS = {
      "host": " ",                              --- host name or IP address
      "port": ,                                 --- port used to make TCP/IP connection
      "database": " ",                          --- database name
      "user": " ",                              --- database user
      "password": " ",                          --- database password
      "ssl": True/False,                        --- optional, the `ssl` parameter value indicates whether SSL is enabled (`True`) or disabled (`False`)
      "ssl_ca": {                               --- optional, SSL Certificate Authority
        "path": " "                                 --- either "path" or "url"
      },
      "ssl_cert": {                             --- optional, SSL certificates
        "url": " "                                  --- either "path" or "url"
      },
      "ssl_key": {                              --- optional, SSL keys
        "path": " "                                 --- either "path" or "url"
      }
    };
    ```

=== "Example"

    ```sql
    CREATE DATABASE d0lt_datasource
    WITH ENGINE='d0lt',
    PARAMETERS={
      "host": "127.0.0.1",
      "port": 3306,
      "database": "information_schema",
      "user": "root",
      "password": "password"
    };
    ```

### Elastic

=== "Template"

    ```sql
    CREATE DATABASE elastic_datasource      --- display name for the database
    WITH ENGINE = 'elasticsearch',          --- name of the MindsDB handler
    PARAMETERS = {
      "hosts": " ",                         --- one or more host names or IP addresses of the Elasticsearch server
      "username": " ",                      --- optional, username to authenticate with the Elasticsearch server
      "password": " ",                      --- optional, password used to authenticate with the Elasticsearch server
      "cloud_id": " "                       --- optional, unique ID of your hosted Elasticsearch cluster (must be provided when "hosts" is left blank)
    };
    ```

=== "Example"

    ```sql
    CREATE DATABASE elastic_datasource
    WITH ENGINE = 'elasticsearch',
    PARAMETERS = {
      "hosts": "localhost:9200"
    };
    ```

### Firebird

=== "Template"

    ```sql
    CREATE DATABASE firebird_datasource         --- display name for the database
    WITH ENGINE='firebird',                     --- name of the MindsDB handler
    PARAMETERS={
      "host": " ",                              --- host name or IP address of the Firebird server
      "database": " ",                          --- database name
      "user": " ",                              --- user to authenticate with the Firebird server
      "password": " "                           --- password used to authenticate with the Firebird server
    };
    ```

=== "Example"

    ```sql
    CREATE DATABASE firebird_datasource
    WITH ENGINE='firebird',
    PARAMETERS={
      "host": "127.0.0.1",
      "database": "test",
      "user": "firebird",
      "password": "password"
    };
    ```

### Google Big Query

=== "Template"

    ```sql
    CREATE DATABASE bigquery_datasource       --- display name for the database
    WITH ENGINE='bigquery',                   --- name of the MindsDB handler
    PARAMETERS={
      "project_id": " ",                      --- globally unique project identifier
      "service_account_keys": {               --- service account keys file
        "path": " "                               --- either "path" or "url"
      }
    };
    ```

=== "Example for Self-Hosted MindsDB"

    ```sql
    CREATE DATABASE bigquery_datasource
    WITH ENGINE='bigquery',
    PARAMETERS={
      "project_id": "badger-345908",
      "service_account_keys": {
        "path": "/home/Downloads/badger-345908.json"
      }
    };
    ```

=== "Example for MindsDB Cloud"

    ```sql
    CREATE DATABASE bigquery_datasource
    WITH ENGINE='bigquery',
    PARAMETERS={
      "project_id": "badger-345908",
      "service_account_keys": {
        "url": "https://url/badger-345908.json"
      }
    };
    ```

### IBM DB2

=== "Template"

    ```sql
    CREATE DATABASE db2_datasource        --- display name for the database
    WITH ENGINE='DB2',                    --- name of the MindsDB handler
    PARAMETERS={
      "host": " ",                        --- host name or IP address
      "port": ,                           --- port used to make TCP/IP connection
      "database": " ",                    --- database name
      "user": " ",                        --- database user
      "password": " ",                    --- database password
      "schema_name": " "                  --- database schema name
    };
    ```

=== "Example"

    ```sql
    CREATE DATABASE db2_datasource
    WITH ENGINE='DB2',
    PARAMETERS={
      "host": "127.0.0.1",
      "port": 25000,
      "database": "BOOKS",
      "user": "db2admin",
      "password": "password",
      "schema_name": "db2admin"
    };
    ```

### Informix

=== "Template"

    ```sql
    CREATE DATABASE informix_datasource       --- display name for the database
    WITH ENGINE = 'informix',                 --- name of the MindsDB handler
    PARAMETERS = {
      "server": " ",                          --- server name
      "host": " ",                            --- host name or IP address
      "port": ,                               --- port used to make TCP/IP connection
      "database": " ",                        --- database name
      "user": " ",                            --- database user
      "password": " ",                        --- database password
      "schema_name": " ",                     --- database schema name
      "logging_enabled": True/False           --- indicates whether logging is enabled (defaults to `True` if left blank)
    };
    ```

=== "Example"

    ```sql
    CREATE DATABASE informix_datasource
    WITH ENGINE = 'informix',
    PARAMETERS = {
      "server": "server",
      "host": "127.0.0.1",
      "port": 9091,
      "database": "stores_demo",
      "user": "informix",
      "password": "password",
      "schema_name": "demo_schema",
      "logging_enabled": False
    };
    ```

### MariaDB

=== "Template"

    ```sql
    CREATE DATABASE maria_datasource            --- display name for the database
    WITH ENGINE='mariadb',                      --- name of the MindsDB handler
    PARAMETERS={
      "host": " ",                              --- host IP address or URL
      "port": ,                                 --- port used to make TCP/IP connection
      "database": " ",                          --- database name
      "user": " ",                              --- database user
      "password": " ",                          --- database password
      "ssl": True/False,                        --- optional, the `ssl` parameter value indicates whether SSL is enabled (`True`) or disabled (`False`)
      "ssl_ca": {                               --- optional, SSL Certificate Authority
        "path": " "                                 --- either "path" or "url"
      },
      "ssl_cert": {                             --- optional, SSL certificates
        "url": " "                                  --- either "path" or "url"
      },
      "ssl_key": {                              --- optional, SSL keys
        "path": " "                                 --- either "path" or "url"
      }
    };
    ```

=== "Example for MariaDB"

    ```sql
    CREATE DATABASE maria_datasource
    WITH ENGINE='mariadb',
    PARAMETERS={
      "host": "127.0.0.1",
      "port": 3306,
      "database": "mariadb",
      "user": "root",
      "password": "password"
    };
    ```

=== "Example for MariaDB Cloud (or SkySQL)"

    ```sql
    CREATE DATABASE skysql_datasource
    WITH ENGINE = 'mariadb',
    PARAMETERS = {
      "host": "mindsdbtest.mdb0002956.db1.skysql.net",
      "port": 5001,
      "database": "mindsdb_data",
      "user": "DB00007539",
      "password": "password",
      --- here, the SSL certificate is required
      "ssl-ca": {
        "url": "https://mindsdb-web-builds.s3.amazonaws.com/aws_skysql_chain.pem"
      }
    };
    ```

### Matrixone

=== "Template"

    ```sql
    CREATE DATABASE matrixone_datasource        --- display name for the database
    WITH ENGINE='matrixone',                    --- name of the MindsDB handler
    PARAMETERS={
      "host": " ",                              --- host IP address or URL
      "port": ,                                 --- port used to make TCP/IP connection
      "database": " ",                          --- database name
      "user": " ",                              --- database user
      "password": " ",                          --- database password
      "ssl": True/False,                        --- optional, the `ssl` parameter value indicates whether SSL is enabled (`True`) or disabled (`False`)
      "ssl_ca": {                               --- optional, SSL Certificate Authority
        "path": " "                                 --- either "path" or "url"
      },
      "ssl_cert": {                             --- optional, SSL certificates
        "url": " "                                  --- either "path" or "url"
      },
      "ssl_key": {                              --- optional, SSL keys
        "path": " "                                 --- either "path" or "url"
      }
    };
    ```

=== "Example"

    ```sql
    CREATE DATABASE matrixone_datasource
    WITH ENGINE = 'matrixone',
    PARAMETERS = {
      "host": "127.0.0.1",
      "port": 6001,
      "database": "mo_catalog",
      "user": "matrixone",
      "password": "password"
    };
    ```

### Microsoft Access

=== "Template"

    ```sql
    CREATE DATABASE access_datasource       --- display name for the database
    WITH ENGINE = 'access',                 --- name of the MindsDB handler
    PARAMETERS = {
      "db_file": " "                        --- path to the database file to be used
    };
    ```

=== "Example"

    ```sql
    CREATE DATABASE access_datasource
    WITH ENGINE = 'access',
    PARAMETERS = {
      "db_file": "example_db.accdb"
    };
    ```

### Microsoft SQL Server

=== "Template"

    ```sql
    CREATE DATABASE mssql_datasource        --- display name for the database
    WITH ENGINE='mssql',                    --- name of the MindsDB handler
    PARAMETERS={
      "host": " ",                          --- host name or IP address
      "port": ,                             --- port used to make TCP/IP connection
      "database": " ",                      --- database name
      "user": " ",                          --- database user
      "password": " "                       --- database password
    };
    ```

=== "Example"

    ```sql
    CREATE DATABASE mssql_datasource
    WITH ENGINE='mssql',
    PARAMETERS={
      "host": "127.0.0.1",
      "port": 1433,
      "database": "master",
      "user": "sa",
      "password": "password"
    };
    ```

### MonetDB

=== "Template"

    ```sql
    CREATE DATABASE monetdb_datasource          --- display name for the database
    WITH ENGINE = 'monetdb',                    --- name of the MindsDB handler
    PARAMETERS = {
      "host": " ",                              --- host name or IP address
      "port": ,                                 --- port used to make TCP/IP connection
      "database": " ",                          --- database name
      "user": " ",                              --- database user
      "password": " ",                          --- database password
      "schema_name": " "                        --- database schema name (defaults to the current schema if left blank)
    };
    ```

=== "Example"

    ```sql
    CREATE DATABASE monetdb_datasource
    WITH ENGINE = 'monetdb',
    PARAMETERS = {
      "host": "127.0.0.1",
      "port": 50000,
      "database": "demo",
      "user": "monetdb",
      "password": "password",
      "schema_name": "sys"
    };
    ```

### MongoDB

=== "Template"

    ```sql
    CREATE DATABASE mongo_datasource          --- display name for the database
    WITH ENGINE='mongo',                      --- name of the MindsDB handler
    PARAMETERS={
      "host": " ",                            --- host name or IP address
      "port": ,                               --- port used to make TCP/IP connection
      "user": " ",                            --- database user
      "password": " "                         --- database password
    };
    ```

=== "Example"

    ```sql
    CREATE DATABASE mongo_datasource
    WITH ENGINE='mongo',
    PARAMETERS={
      "host": "127.0.0.1",
      "port": 27017,
      "user": "mongo",
      "password": "password"
    };
    ```

Follow the [Mongo API documentation](/mongo/collection-structure/) for details.

### MySQL

=== "Template"

    ```sql
    CREATE DATABASE mysql_datasource            --- display name for the database
    WITH ENGINE='mysql',                        --- name of the MindsDB handler
    PARAMETERS={
      "host": " ",                              --- host name or IP address
      "port": ,                                 --- port used to make TCP/IP connection
      "database": " ",                          --- database name
      "user": " ",                              --- database user
      "password": " ",                          --- database password
      "ssl": True/False,                        --- optional, the `ssl` parameter value indicates whether SSL is enabled (`True`) or disabled (`False`)
      "ssl_ca": {                               --- optional, SSL Certificate Authority
        "path": " "                                 --- either "path" or "url"
      },
      "ssl_cert": {                             --- optional, SSL certificates
        "url": " "                                  --- either "path" or "url"
      },
      "ssl_key": {                              --- optional, SSL keys
        "path": " "                                 --- either "path" or "url"
      }
    };
    ```

=== "Example"

    ```sql
    CREATE DATABASE mysql_datasource
    WITH ENGINE='mysql',
    PARAMETERS={
      "host": "127.0.0.1",
      "port": 3306,
      "database": "mysql",
      "user": "root",
      "password": "password"
    };
    ```

### Oracle

=== "Template"

    ```sql
    CREATE DATABASE oracle_datasource         --- display name for the database
    WITH ENGINE='oracle',                     --- name of the MindsDB handler
    PARAMETERS={
      "host": " ",                            --- host name or IP address
      "port": ,                               --- port used to make TCP/IP connection
      "sid": " ",                             --- unique identifier of the database instance
      "service_name": " ",                    --- optional, database service name (must be provided when "sid" is left blank)
      "user": " ",                            --- database user
      "password": " "                         --- database password
    };
    ```

=== "Example"

    ```sql
    CREATE DATABASE oracle_datasource
    WITH ENGINE='oracle',
    PARAMETERS={
      "host": "127.0.0.1",
      "port": 1521,
      "sid": "ORCL",
      "user": "sys",
      "password": "password"
    };
    ```

### Pinot

=== "Template"

    ```sql
    CREATE DATABASE pinot_datasource        --- display name for the database
    WITH ENGINE='pinot',                    --- name of the MindsDB handler
    PARAMETERS={
      "host": " ",                          --- host name or IP address of the Apache Pinot cluster
      "broker_port": ,                      --- port where the broker of the Apache Pinot cluster runs
      "controller_port": ,                  --- port where the controller of the Apache Pinot cluster runs
      "path": " ",                          --- query path
      "scheme": " ",                        --- scheme (defaults to `http` if left blank)
      "username": " ",                      --- optional, user
      "password": " ",                      --- optional, password
      "verify_ssl": " "                     --- optional, verify SSL
    };
    ```

=== "Example"

    ```sql
    CREATE DATABASE pinot_datasource
    WITH ENGINE='pinot',
    PARAMETERS={
      "host": "127.0.0.1",
      "broker_port": 8000,
      "controller_port": 9000,
      "path": "/query/sql",
      "scheme": "http"
    };
    ```

### PostgreSQL

=== "Template"

    ```sql
    CREATE DATABASE psql_datasource         --- display name for the database
    WITH ENGINE='postgres',                 --- name of the MindsDB handler
    PARAMETERS={
      "host": " ",                          --- host name or IP address
      "port": ,                             --- port used to make TCP/IP connection
      "database": " ",                      --- database name
      "user": " ",                          --- database user
      "password": " "                       --- database password
    };
    ```

=== "Example"

    ```sql
    CREATE DATABASE psql_datasource
    WITH ENGINE='postgres',
    PARAMETERS={
      "host": "127.0.0.1",
      "port": 5432,
      "database": "postgres",
      "user": "postgres",
      "password": "password"
    };
    ```

### QuestDB

=== "Template"

    ```sql
    CREATE DATABASE questdb_datasource      --- display name for the database
    WITH ENGINE='questdb',                  --- name of the MindsDB handler
    PARAMETERS={
      "host": " ",                          --- host name or IP address
      "port": ,                             --- port used to make TCP/IP connection
      "database": " ",                      --- database name
      "user": " ",                          --- database user
      "password": " ",                      --- database password
      "public": True/False                  --- public (defaults to `True` if left blank)
    };
    ```

=== "Example"

    ```sql
    CREATE DATABASE questdb_datasource
    WITH ENGINE='questdb',
    PARAMETERS={
      "host": "127.0.0.1",
      "port": 8812,
      "database": "qdb",
      "user": "admin",
      "password": "password"
    };
    ```

### Scylla

=== "Template"

    ```sql
    CREATE DATABASE scylladb_datasource           --- display name for the database
    WITH ENGINE='scylladb',                       --- name of the MindsDB handler
    PARAMETERS={
      "host": " ",                                --- host name or IP address
      "port": ,                                   --- port used to make TCP/IP connection
      "user": " ",                                --- user
      "password": " ",                            --- password
      "protocol_version": ,                       --- optional, protocol version (defaults to 4 if left blank)
      "keyspace": " ",                            --- keyspace name (it is the top level container for tables)
      "secure_connect_bundle": {                  --- secure connect bundle file
        "path": " "                                   --- either "path" or "url"
      }
    };
    ```

=== "Example"

    ```sql
    CREATE DATABASE scylladb_datasource
    WITH ENGINE='scylladb',
    PARAMETERS={
      "host": "127.0.0.1",
      "port": 7199,
      "user": "user@mindsdb.com",
      "password": "password",
      "protocol_version": 4,
      "keyspace": "keyspace_name",
      "secure_connect_bundle": {
        "path": "/home/zoran/Downloads/secure-connect-mindsdb.zip"
      }
    };
    ```

### SingleStore

=== "Template"

    ```sql
    CREATE DATABASE singlestore_datasource          --- display name for the database
    WITH ENGINE='mysql',                            --- name of the MindsDB handler
    PARAMETERS={
      "host": " ",                                  --- host name or IP address
      "port": ,                                     --- port used to make TCP/IP connection
      "database": " ",                              --- database name
      "user": " ",                                  --- database user
      "password": " ",                              --- database password
      "ssl": True/False,                            --- optional, the `ssl` parameter value indicates whether SSL is enabled (`True`) or disabled (`False`)
      "ssl_ca": {                                   --- optional, SSL Certificate Authority
        "path": " "                                     --- either "path" or "url"
      },
      "ssl_cert": {                                 --- optional, SSL certificates
        "url": " "                                      --- either "path" or "url"
      },
      "ssl_key": {                                  --- optional, SSL keys
        "path": " "                                     --- either "path" or "url"
      }
    };
    ```

=== "Example"

    ```sql
    CREATE DATABASE singlestore_datasource
    WITH ENGINE='mysql',
    PARAMETERS={
      "host": "127.0.0.1",
      "port": 3306,
      "database": "singlestore",
      "user": "root",
      "password": "password"
    };
    ```

### Snowflake

=== "Template"

    ```sql
    CREATE DATABASE snowflake_datasource              --- display name for the database
    WITH ENGINE='snowflake',                          --- name of the MindsDB handler
    PARAMETERS={
      "host": " ",                                    --- host name or IP address
      "port": ,                                       --- port used to make TCP/IP connection
      "database": " ",                                --- database name
      "user": " ",                                    --- database user
      "password": " ",                                --- database password
      "account": " ",                                 --- the Snowflake account
      "schema": " ",                                  --- schema name (defaults to `public` if left blank)
      "protocol": " ",                                --- protocol (defaults to `https` if left blank)
      "warehouse": " "                                --- the warehouse account
    };
    ```

=== "Example"

    ```sql
    CREATE DATABASE snowflake_datasource
    WITH ENGINE='snowflake',
    PARAMETERS={
      "host": "127.0.0.1",
      "port": 443,
      "database": "snowflake",
      "user": "user",
      "password": "password",
      "account": "account",
      "schema": "public",
      "protocol": "https",
      "warehouse": "warehouse"
    };
    ```

### SQLite

=== "Template"

    ```sql
    CREATE DATABASE sqlite_datasource         --- display name for the database
    WITH ENGINE='sqlite',                     --- name of the MindsDB handler
    PARAMETERS={
      "db_file": " "                          --- path to the database file to be used
    };
    ```

=== "Example"

    ```sql
    CREATE DATABASE sqlite_datasource
    WITH ENGINE='sqlite',
    PARAMETERS={
      "db_file": "example.db"
    };
    ```

### Supabase

=== "Template"

    ```sql
    CREATE DATABASE supabase_datasource             --- display name for the database
    WITH ENGINE='supabase',                         --- name of the MindsDB handler
    PARAMETERS={
      "host": " ",                                  --- host name or IP address
      "port": ,                                     --- port used to make TCP/IP connection
      "database": " ",                              --- database name
      "user": " ",                                  --- database user
      "password": " ",                              --- database password
    };
    ```

=== "Example"

    ```sql
    CREATE DATABASE supabase_datasource
    WITH ENGINE='supabase',
    PARAMETERS={
      "host": "127.0.0.1",
      "port": 54321,
      "database": "test",
      "user": "supabase",
      "password": "password"
    };
    ```

### TiDB

=== "Template"

    ```sql
    CREATE DATABASE tidb_datasource                 --- display name for the database
    WITH ENGINE='tidb',                             --- name of the MindsDB handler
    PARAMETERS={
      "host": " ",                                  --- host name or IP address
      "port": ,                                     --- port used to make TCP/IP connection
      "database": " ",                              --- database name
      "user": " ",                                  --- database user
      "password": " ",                              --- database password
    };
    ```

=== "Example"

    ```sql
    CREATE DATABASE tidb_datasource
    WITH ENGINE='tidb',
    PARAMETERS={
      "host": "127.0.0.1",
      "port": 4000,
      "database": "tidb",
      "user": "root",
      "password": "password"
    };
    ```

### Trino

=== "Template"

    ```sql
    CREATE DATABASE trino_datasource          --- display name for the database
    WITH ENGINE='trinodb',                    --- name of the MindsDB handler
    PARAMETERS={
      "host": " ",                            --- host name or IP address
      "port": ,                               --- port used to make TCP/IP connection
      "user": " ",                            --- database user
      "password": " ",                        --- database password
      "catalog": " ",                         --- optional, catalog
      "schema": " "                           --- optional, schema
    };
    ```

=== "Example"

    ```sql
    CREATE DATABASE trino_datasource
    WITH ENGINE='trinodb',
    PARAMETERS={
      "host": "127.0.0.1",
      "port": 8080,
      "user": "trino",
      "password": "password",
      "catalog": "default",
      "schema": "test"
    };
    ```

### Vertica

<<<<<<< HEAD
=== "Template"

    ```sql
    CREATE DATABASE vertica_datasource        --- display name for the database
    WITH ENGINE='vertica',                    --- name of the MindsDB handler
    PARAMETERS={
      "host": " ",                            --- host name or IP address
      "port": ,                               --- port used to make TCP/IP connection
      "database": " ",                        --- database name
      "user": " ",                            --- database user
      "password": " ",                        --- database password
      "schema_name": " "                      --- database schema name
    };
    ```

=== "Example"

    ```sql
    CREATE DATABASE vertica_datasource
    WITH ENGINE='vertica',
    PARAMETERS={
      "host": "127.0.0.1",
      "port": 5433,
      "database": "VMart",
      "user": "vertica",
      "password": "password",
      "schema_name": "public"
    };
    ```

## Connecting Through Ngrok

When connecting your local database to MindsDB Cloud, you need to expose the local database server to be publicly accessible using [Ngrok Tunnel](https://ngrok.com). The free tier offers all you need to get started.

The installation instructions are easy to follow, head over to the [downloads page](https://ngrok.com/download) and choose your operating system. Follow the instructions for installation.

Then [create a free account](https://dashboard.ngrok.com/signup) to get an auth token that you can use to config your ngrok instance.

Once installed and configured, run the following command to obtain the host and port number:

```bash
ngrok tcp [port-number]
```

Example:

```bash
ngrok tcp 5431  # assuming you are running a db on the port 5432, for example, postgres
```

At this point you will see a line saying something like this:
```bash
Session Status                online
Account                       myaccount (Plan: Free)
Version                       2.3.40
Region                        United States (us)
Web Interface                 http://127.0.0.1:4040
Forwarding                    tcp://4.tcp.ngrok.io:15093 -> localhost 5432
```

The forwarded address information will be required when connecting to MindsDB's GUI. We will make use of the `Forwarding` information, in this case it is tcp://4.tcp.ngrok.io:15093 where where tcp://4.tcp.ngrok.io will be used for the host parameter and 15093 as the port number.

Proceed to create a database connection in the MindsDB GUI. Once you have selected a database as a datasource, you can execute the syntax with the host and port number retrieved.

Example:

```sql
CREATE DATABASE psql_datasource
WITH ENGINE='postgres',
PARAMETERS={
  "user":"postgres",
  "port": 15093,
  "password": "Mimzo3i-mxt@9CpThpBj",
  "host": "4.tcp.ngrok.io", 
  "database": "postgres"
};
```

Please note that when the tunnel loses connection(the ngrok tunnel is stopped or cancelled), you will have to reconnect your database again. In the free tier, Ngrok changes the url each time you launch the program, so if you need to reset the connection you will have to drop the datasource using the DROP DATABASE syntax:

```sql
DROP DATABASE example_db;
```

You can go ahead and set up the connection again. Your trained predictors won't be affected, however if you have to RETRAIN the predictors please ensure the database connection has the same name you used when creating the predictor to avoid it failing to retrain.

!!! info "Work in progress"
Note this feature is in beta version. If you have additional questions about other supported datasources or you experience some issues [reach out to us on Slack](https://join.slack.com/t/mindsdbcommunity/shared_invite/zt-o8mrmx3l-5ai~5H66s6wlxFfBMVI6wQ) or open GitHub issue.
=======
```sql
CREATE DATABASE vertica_datasource
WITH ENGINE='vertica',
PARAMETERS={
    "user": "vertica",
    "password": "Mimzo3i-mxt@9CpThpBj",
    "host": "127.0.0.1",
    "port": 5433,
    "database": " ",
    "schema": " "
};
```
>>>>>>> a212e50d
<|MERGE_RESOLUTION|>--- conflicted
+++ resolved
@@ -167,13 +167,9 @@
   <img src="/assets/supported_integrations.png" />
 </p>
 
-<<<<<<< HEAD
 You can find particular [databases' handler files here](https://github.com/mindsdb/mindsdb/tree/staging/mindsdb/integrations/handlers) to see their connection arguments. For example, to see the latest updates to the Oracle handler, check [Oracle's `readme.md` file here](https://github.com/mindsdb/mindsdb/blob/staging/mindsdb/integrations/handlers/oracle_handler/README.md).
 
 Let's look at sample codes showing how to connect to each of the supported integrations.
-=======
-Let's look at sample codes showing how to connect to each supported integration.
->>>>>>> a212e50d
 
 ### Airtable
 
@@ -1376,7 +1372,6 @@
 
 ### Vertica
 
-<<<<<<< HEAD
 === "Template"
 
     ```sql
@@ -1464,18 +1459,4 @@
 You can go ahead and set up the connection again. Your trained predictors won't be affected, however if you have to RETRAIN the predictors please ensure the database connection has the same name you used when creating the predictor to avoid it failing to retrain.
 
 !!! info "Work in progress"
-Note this feature is in beta version. If you have additional questions about other supported datasources or you experience some issues [reach out to us on Slack](https://join.slack.com/t/mindsdbcommunity/shared_invite/zt-o8mrmx3l-5ai~5H66s6wlxFfBMVI6wQ) or open GitHub issue.
-=======
-```sql
-CREATE DATABASE vertica_datasource
-WITH ENGINE='vertica',
-PARAMETERS={
-    "user": "vertica",
-    "password": "Mimzo3i-mxt@9CpThpBj",
-    "host": "127.0.0.1",
-    "port": 5433,
-    "database": " ",
-    "schema": " "
-};
-```
->>>>>>> a212e50d
+Note this feature is in beta version. If you have additional questions about other supported datasources or you experience some issues [reach out to us on Slack](https://join.slack.com/t/mindsdbcommunity/shared_invite/zt-o8mrmx3l-5ai~5H66s6wlxFfBMVI6wQ) or open GitHub issue.