{
  "$schema": "https://mintlify.com/schema.json",
  "name": "MindsDB",
  "logo": {
    "light": "/logo/light.svg",
    "dark": "/logo/dark.svg"
  },
  "favicon": "/favicon.png",
  "colors": {
    "primary": "#2AB673",
    "light": "#55D799",
    "dark": "#117866"
  },
  "feedback": {
    "suggestEdit": true,
    "raiseIssue": true
  },
  "openapi": "https://raw.githubusercontent.com/mindsdb/mindsdb/openapi-specs/mindsdb/api/http/openapi.yml",
  "api": {
    "baseUrl": "http://127.0.0.1:47334"
  },
  "topbarLinks": [
    {
      "name": "Login",
      "url": "https://cloud.mindsdb.com/login"
    }
  ],
  "topbarCtaButton": {
    "name": "Get Started",
    "url": "https://cloud.mindsdb.com"
  },
  "anchors": [
    {
      "name": "Join our Slack",
      "icon": "slack",
      "url": "https://mindsdb.com/joincommunity"
    },
    {
      "name": "GitHub",
      "icon": "github",
      "url": "https://github.com/mindsdb/mindsdb"
    },
    {
      "name": "What's New",
      "icon": "rocket-launch",
      "url": "https://mindsdb.com/blog-categories/product-updates"
    }
  ],
  "tabs": [
    {
        "name": "Integrations",
        "url": "integrations"
    },
    {
        "name": "Contribute",
        "url": "contribute"
    },
    {
        "name": "FAQs",
        "url": "faqs"
    }
  ],
  "primaryTab": {
    "name": "Documentation"
  },
  "redirects": [
    {"source": "/app-integrations/github","destination": "/integrations/app-integrations/github"},
    {"source": "/app-integrations/gmail","destination": "/integrations/app-integrations/gmail"},
    {"source": "/app-integrations/google-calendar","destination": "/integrations/app-integrations/google-calendar"},
    {"source": "/app-integrations/shopify","destination": "/integrations/app-integrations/shopify"},
    {"source": "/app-integrations/twitter","destination": "/integrations/app-integrations/twitter"},
    {"source": "/app-integrations/youtube","destination": "/integrations/app-integrations/youtube"},
    {"source": "/data-integrations/all-data-integrations","destination": "/integrations/data-integrations/all-data-integrations"},
    {"source": "/data-integrations/airtable","destination": "/integrations/data-integrations/airtable"},
    {"source": "/data-integrations/amazon-aurora","destination": "/integrations/data-integrations/amazon-aurora"},
    {"source": "/data-integrations/amazon-dynamodb","destination": "/integrations/data-integrations/amazon-dynamodb"},
    {"source": "/data-integrations/amazon-redshift","destination": "/integrations/data-integrations/amazon-redshift"},
    {"source": "/data-integrations/amazon-s3","destination": "/integrations/data-integrations/amazon-s3"},
    {"source": "/data-integrations/apache-cassandra","destination": "/integrations/data-integrations/apache-cassandra"},
    {"source": "/data-integrations/apache-druid","destination": "/integrations/data-integrations/apache-druid"},
    {"source": "/data-integrations/apache-hive","destination": "/integrations/data-integrations/apache-hive"},
    {"source": "/data-integrations/apache-ignite","destination": "/integrations/data-integrations/apache-ignite"},
    {"source": "/data-integrations/apache-impala","destination": "/integrations/data-integrations/apache-impala"},
    {"source": "/data-integrations/apache-pinot","destination": "/integrations/data-integrations/apache-pinot"},
    {"source": "/data-integrations/apache-solr","destination": "/integrations/data-integrations/apache-solr"},
    {"source": "/data-integrations/ckan","destination": "/integrations/data-integrations/ckan"},
    {"source": "/data-integrations/clickhouse","destination": "/integrations/data-integrations/clickhouse"},
    {"source": "/data-integrations/cloud-spanner","destination": "/integrations/data-integrations/cloud-spanner"},
    {"source": "/data-integrations/cockroachdb","destination": "/integrations/data-integrations/cockroachdb"},
    {"source": "/data-integrations/couchbase","destination": "/integrations/data-integrations/couchbase"},
    {"source": "/data-integrations/cratedb","destination": "/integrations/data-integrations/cratedb"},
    {"source": "/data-integrations/d0lt","destination": "/integrations/data-integrations/d0lt"},
    {"source": "/data-integrations/databend","destination": "/integrations/data-integrations/databend"},
    {"source": "/data-integrations/databricks","destination": "/integrations/data-integrations/databricks"},
    {"source": "/data-integrations/datastax","destination": "/integrations/data-integrations/datastax"},
    {"source": "/data-integrations/duckdb","destination": "/integrations/data-integrations/duckdb"},
    {"source": "/data-integrations/edgelessdb","destination": "/integrations/data-integrations/edgelessdb"},
    {"source": "/data-integrations/elasticsearch","destination": "/integrations/data-integrations/elasticsearch"},
    {"source": "/data-integrations/firebird","destination": "/integrations/data-integrations/firebird"},
    {"source": "/data-integrations/google-bigquery","destination": "/integrations/data-integrations/google-bigquery"},
    {"source": "/data-integrations/google-cloud-sql","destination": "/integrations/data-integrations/google-cloud-sql"},
    {"source": "/data-integrations/google-sheets","destination": "/integrations/data-integrations/google-sheets"},
    {"source": "/data-integrations/ibm-db2","destination": "/integrations/data-integrations/ibm-db2"},
    {"source": "/data-integrations/ibm-informix","destination": "/integrations/data-integrations/ibm-informix"},
    {"source": "/data-integrations/influxdb","destination": "/integrations/data-integrations/influxdb"},
    {"source": "/data-integrations/mariadb","destination": "/integrations/data-integrations/mariadb"},
    {"source": "/data-integrations/matrixone","destination": "/integrations/data-integrations/matrixone"},
    {"source": "/data-integrations/microsoft-access","destination": "/integrations/data-integrations/microsoft-access"},
    {"source": "/data-integrations/microsoft-sql-server","destination": "/integrations/data-integrations/microsoft-sql-server"},
    {"source": "/data-integrations/monetdb","destination": "/integrations/data-integrations/monetdb"},
    {"source": "/data-integrations/mongodb","destination": "/integrations/data-integrations/mongodb"},
    {"source": "/data-integrations/mysql","destination": "/integrations/data-integrations/mysql"},
    {"source": "/data-integrations/oceanbase","destination": "/integrations/data-integrations/oceanbase"},
    {"source": "/data-integrations/opengauss","destination": "/integrations/data-integrations/opengauss"},
    {"source": "/data-integrations/oracle","destination": "/integrations/data-integrations/oracle"},
    {"source": "/data-integrations/orioledb","destination": "/integrations/data-integrations/orioledb"},
    {"source": "/data-integrations/planetscale","destination": "/integrations/data-integrations/planetscale"},
    {"source": "/data-integrations/postgresql","destination": "/integrations/data-integrations/postgresql"},
    {"source": "/data-integrations/questdb","destination": "/integrations/data-integrations/questdb"},
    {"source": "/data-integrations/sap-hana","destination": "/integrations/data-integrations/sap-hana"},
    {"source": "/data-integrations/sap-sql-anywhere","destination": "/integrations/data-integrations/sap-sql-anywhere"},
    {"source": "/data-integrations/scylladb","destination": "/integrations/data-integrations/scylladb"},
    {"source": "/data-integrations/singlestore","destination": "/integrations/data-integrations/singlestore"},
    {"source": "/data-integrations/snowflake","destination": "/integrations/data-integrations/snowflake"},
    {"source": "/data-integrations/sqlite","destination": "/integrations/data-integrations/sqlite"},
    {"source": "/data-integrations/starrocks","destination": "/integrations/data-integrations/starrocks"},
    {"source": "/data-integrations/supabase","destination": "/integrations/data-integrations/supabase"},
    {"source": "/data-integrations/surrealdb","destination": "/integrations/data-integrations/surrealdb"},
    {"source": "/data-integrations/tdengine","destination": "/integrations/data-integrations/tdengine"},
    {"source": "/data-integrations/teradata","destination": "/integrations/data-integrations/teradata"},
    {"source": "/data-integrations/tidb","destination": "/integrations/data-integrations/tidb"},
    {"source": "/data-integrations/timescaledb","destination": "/integrations/data-integrations/timescaledb"},
    {"source": "/data-integrations/trino","destination": "/integrations/data-integrations/trino"},
    {"source": "/data-integrations/vertica","destination": "/integrations/data-integrations/vertica"},
    {"source": "/data-integrations/vitess","destination": "/integrations/data-integrations/vitess"},
    {"source": "/data-integrations/yugabytedb","destination": "/integrations/data-integrations/yugabytedb"},
    {"source": "/custom-model/openai","destination": "/integrations/ai-engines/openai"},
    {"source": "/custom-model/huggingface","destination": "/integrations/ai-engines/huggingface"},
    {"source": "/custom-model/langchain","destination": "/integrations/ai-engines/langchain"},
    {"source": "/custom-model/byom","destination": "/integrations/ai-engines/byom"},
    {"source": "/custom-model/ray-serve","destination": "/integrations/ai-engines/ray-serve"},
    {"source": "/custom-model/mlflow","destination": "/integrations/ai-engines/mlflow"},
    {"source": "/ml-engines/automl/lightwood","destination": "/integrations/ai-engines/lightwood"},
    {"source": "/nixtla/statsforecast","destination": "/integrations/ai-engines/statsforecast"},
    {"source": "/nixtla/house-sales-statsforecast","destination": "/sql/tutorials/house-sales-statsforecast"}
  ],
  "navigation": [
    {
      "group": "Overview",
      "pages": [
        "what-is-mindsdb",
        "quickstart",
        {
          "group": "Concepts",
          "pages": [
            "automation",
            "ai_workflow",
            "mindsdb-handlers",
            "data_sources",
            "ml_engines",
            "sql/project",
            "generative-ai-tables",
            "model-types",
            "callbacks",
            "tables_views_files"
          ]
        },
        {
          "group": "Learn More",
          "pages": [
            "mindsdb-gui",
            "sql/table-structure",
            "sql/data-insights",
            "sql/feature-importance",
            "sql/feature-eng"
          ] 
        }
      ]
    },
    {
      "group": "Use Cases",
      "pages": [
        {
          "group": "Chatbots",
          "pages": [
            "sql/tutorials/llm-chatbot-ui",
            "sql/tutorials/create-chatbot",
            "sql/tutorials/slack-chatbot",
            "sql/tutorials/twitterbot-mariadb-enterprise-server-skysql"
          ]
        },
        {
          "group": "Content Generation",
          "pages": [
            "sql/tutorials/image-generator",
            "nlp/json-from-text"
          ]
        },
        {
          "group": "Recommenders",
          "pages": [
            "sql/tutorials/recommenders"
          ]
        },
        {
          "group": "Question Answering",
          "pages": [
            "nlp/question-answering-inside-mysql-with-openai",
            "nlp/question-answering-inside-mongodb-with-openai"
          ]
        },
        {
          "group": "Sentiment Analysis",
          "pages": [
            "nlp/sentiment-analysis-inside-mysql-with-openai",
            "nlp/sentiment-analysis-inside-mongodb-with-openai"
          ]
        },
        {
          "group": "Text Summarization",
          "pages": [
            "nlp/text-summarization-inside-mysql-with-openai",
            "nlp/text-summarization-inside-mongodb-with-openai"
          ]
        },
        {
          "group": "Natural Language Processing",
          "pages": [
            "nlp/what-is-nlp",
            "nlp/nlp-mindsdb-hf",
            "nlp/nlp-mindsdb-openai",
            "nlp/nlp-extended-examples"
          ]
        },
        {
          "group": "Forecasting",
          "pages": [
            "sql/tutorials/house-sales-forecasting",
            "sql/tutorials/house-sales-statsforecast",
            "sql/tutorials/eeg-forecasting",
            "sql/tutorials/time-series-community"
          ]
        },
        {
          "group": "Classification",
          "pages": [
            "sql/tutorials/customer-churn",
            "sql/tutorials/classification-community"
          ]
        },
        {
          "group": "Regression",
          "pages": [
            "sql/tutorials/home-rentals",
            "sql/tutorials/regression-community"
          ]
        },
        "tutorials"
      ]
    },
    {
      "group": "Setup",
      "pages": [
        {
          "group": "MindsDB Cloud",
          "pages": [
            "setup/cloud",
            "setup/cloud-starter"
          ]
        },
        {
          "group": "Self-Hosted",
          "pages": [
            "setup/self-hosted/docker",
            "setup/self-hosted/pip/windows",
            "setup/self-hosted/pip/linux",
            "setup/self-hosted/pip/macos",
            "setup/self-hosted/pip/source"
          ]
        },
        {
          "group": "External Cloud Services",
          "pages": [
            "setup/aws",
            "setup/gcp"
          ]
        },
        {
          "group": "Other",
          "pages": [
            "connect/dbt"
          ]
        },
        {
          "group": "Configuration",
          "pages": [
            "setup/custom-config",
            "setup/environment-vars"
          ]
        },
        "setup/community-deploys-mindsdb"
      ]
    },
    {
      "group": "AI Workflow",
      "pages": [
        {
          "group": "Getting Started",
          "pages": [
            {
              "group": "SQL",
              "pages": [
                "mindsdb-sql-overview",
                {
                  "group": "Connect",
                  "pages": [
                    "connect/mindsdb_editor",
                    "connect/postgres-client",
                    "connect/mysql-client",
                    "connect/dbeaver",
                    "connect/connect-mariadb-skysql",
                    "connect/sql-alchemy",
                    "connect/deepnote",
                    "connect/metabase",
                    "connect/tableau",
                    "connect/jupysql"
                  ]
                }
              ]
            },
            {
              "group": "Mongo-QL",
              "pages": [
                "mindsdb-mongo-ql-overview",
                {
                  "group": "Connect",
                  "pages": [
                    "connect/mongo-compass",
                    "connect/mongo-shell"
                  ]
                }
              ]
            },
            {
              "group": "Python",
              "pages": [
                "sdk_python/overview",
                "sdk_python/installation",
                "sdk_python/connect"
              ]
            },
            {
              "group": "JavaScript",
              "pages": [
                "sdk_javascript/overview",
                "sdk_javascript/installation",
                "sdk_javascript/connect"
              ]
            },
            {
              "group": "REST API",
              "pages": [
                "rest/overview",
                "rest/usage"
              ]
            }
          ]
        },
        {
          "group": "Integrate Data Sources",
          "pages": [
            {
              "group": "SQL",
              "pages": [
                "sql/list-data-handlers",
                "sql/create/database",
                "sql/drop/database",
                "sql/show-databases",
                "sql/api/use"
              ]
            },
            {
              "group": "Mongo-QL",
              "pages": [
                "mongo/databases/list-data-handlers",
                "mongo/databases/insertOne",
                "mongo/databases/deleteOne",
                "mongo/databases/find",
                "mongo/databases/use"
              ]
            },
            {
              "group": "Python",
              "pages": [
                "sdk_python/list_data_handlers",
                "sdk_python/create_database",
                "sdk_python/drop_database",
                "sdk_python/list_databases"
              ]
            },
            {
              "group": "JavaScript",
              "pages": [
                "sdk_javascript/list_data_handlers",
                "sdk_javascript/create_database",
                "sdk_javascript/get_database",
                "sdk_javascript/drop_database",
                "sdk_javascript/list_databases"
              ]
            },
            {
              "group": "REST API",
              "pages": [
                "rest/databases/create-databases",
                "rest/databases/update-databases",
                "rest/databases/delete-databases",
                "rest/databases/list-databases",
                "rest/databases/list-database"
              ]
            }
          ]
        },
        {
          "group": "Create AI Engines",
          "pages": [
            {
              "group": "SQL",
              "pages": [
                "sql/list-ml-handlers",
                "sql/create/ml-engine",
                "sql/drop/ml-engine",
                "sql/show-ml-engines"
              ]
            },
            {
              "group": "Mongo-QL",
              "pages": [
                "mongo/ml_engines/list-ml-handlers",
                "mongo/ml_engines/insertOne",
                "mongo/ml_engines/deleteOne",
                "mongo/ml_engines/find"
              ]
            },
            {
              "group": "Python",
              "pages": [
                "sdk_python/list_ml_handlers",
                "sdk_python/create_ml_engine",
                "sdk_python/drop_ml_engine",
                "sdk_python/list_ml_engines"
              ]
            },
            {
              "group": "JavaScript",
              "pages": [
                "sdk_javascript/list_ml_handlers",
                "sdk_javascript/create_ml_engine",
                "sdk_javascript/drop_ml_engine",
                "sdk_javascript/list_ml_engines"
              ]
            },
            {
              "group": "REST API",
              "pages": [
                "rest/ml_engines/create",
                "rest/ml_engines/delete",
                "rest/ml_engines/list"
              ]
            }
          ]
        },
        {
          "group": "Create Projects",
          "pages": [
            {
              "group": "SQL",
              "pages": [
                "sql/create/project",
                "sql/drop/project",
                "sql/list-projects"
              ]
            },
            {
              "group": "Mongo-QL",
              "pages": [
                "mongo/projects/insertOne",
                "mongo/projects/deleteOne",
                "mongo/projects/list-projects"
              ]
            },
            {
              "group": "Python",
              "pages": [
                "sdk_python/create_project",
                "sdk_python/drop_project",
                "sdk_python/list_projects",
                "sdk_python/query_projects"
              ]
            },
            {
              "group": "JavaScript",
              "pages": [
                "sdk_javascript/create_project",
                "sdk_javascript/drop_project",
                "sdk_javascript/list_projects"
              ]
            },
            {
              "group": "REST API",
              "pages": [
                "rest/projects/create",
                "rest/projects/drop",
                "rest/projects/get-projects",
                "rest/projects/get-project"
              ]
            }
          ]
        },
        {
          "group": "Deploy and Use Models",
          "pages": [
            {
              "group": "SQL",
              "pages": [
                "sql/create/model",
                "sql/drop/model",
                "sql/show-models",
                "sql/api/describe",
                "sql/api/retrain",
                "sql/api/finetune",
                "sql/api/manage-models-versions"
              ]
            },
            {
              "group": "Mongo-QL",
              "pages": [
                "mongo/models/insertOne",
                "mongo/models/deleteOne",
                "mongo/models/find",
                "mongo/models/describe",
                "mongo/models/retrain",
                "mongo/models/finetune",
                "mongo/models/manage-model-versions"
              ]
            },
            {
              "group": "Python",
              "pages": [
                "sdk_python/create_model",
                "sdk_python/drop_model",
                "sdk_python/list_models",
                "sdk_python/describe",
                "sdk_python/get_status",
                "sdk_python/refresh_model",
                "sdk_python/retrain",
                "sdk_python/finetune",
                "sdk_python/manage-model-versions"
              ]
            },
            {
              "group": "JavaScript",
              "pages": [
                "sdk_javascript/create_model",
                "sdk_javascript/drop_model",
                "sdk_javascript/list_models",
                "sdk_javascript/describe",
                "sdk_javascript/get_status",
                "sdk_javascript/retrain",
                "sdk_javascript/finetune",
                "sdk_javascript/manage-model-versions"
              ]
            },
            {
              "group": "REST API",
              "pages": [
                "rest/models/train-model",
                "rest/models/delete-model",
                "rest/models/list-models",
                "rest/models/describe-model",
                "rest/models/list-model",
                "rest/models/retrain",
                "rest/models/finetune",
                "rest/models/manage-model-versions"
              ]
            }
          ]
        },
        {
          "group": "Get Predictions",
          "pages": [
            {
              "group": "SQL",
              "pages": [
                "sql/get-single-prediction",
                "sql/get-batch-predictions",
                "sql/api/join"
              ]
            },
            {
              "group": "Mongo-QL",
              "pages": [
                "mongo/models/get-single-prediction",
                "mongo/models/get-batch-predictions"
              ]
            },
            {
              "group": "Python",
              "pages": [
                "sdk_python/get-single-prediction",
                "sdk_python/get-batch-predictions"
              ]
            },
            {
              "group": "JavaScript",
              "pages": [
                "sdk_javascript/query",
                "sdk_javascript/batchQuery"
              ]
            },
            {
              "group": "REST API",
              "pages": [
                "rest/models/query-model",
                "rest/models/query-model-joined-with-data"
              ]
            }
          ]
        },
        {
          "group": "Tables, Views, and Files",
          "pages": [
            {
              "group": "SQL",
              "pages": [
                "sql/create/table",
                "sql/drop/table",
                "sql/api/select",
                "sql/native-queries",
                "sql/api/update",
                "sql/api/insert",
                "sql/api/join-on",
                "sql/api/delete",
                "sql/create/view",
                "sql/drop/view",
                "sql/api/select-view",
                "sql/create/file",
                "sql/drop/file",
                "sql/api/select-files"
              ]
            },
            {
              "group": "Python",
              "pages": [
                "sdk_python/create_table",
                "sdk_python/delete_table",
                "sdk_python/query_table",
                "sdk_python/native_queries",
                "sdk_python/update_table",
                "sdk_python/insert_into_table",
                "sdk_python/join_on",
                "sdk_python/delete_from",
                "sdk_python/create_view",
                "sdk_python/drop_view",
                "sdk_python/query_view",
                "sdk_python/list_views",
                "sdk_python/upload_file",
                "sdk_python/delete_file",
                "sdk_python/query_files"
              ]
            },
            {
              "group": "JavaScript",
              "pages": [
                "sdk_javascript/create_table",
                "sdk_javascript/delete_table",
                "sdk_javascript/query_table",
                "sdk_javascript/native_queries",
                "sdk_javascript/update_table",
                "sdk_javascript/insert_into_table",
                "sdk_javascript/join_on",
                "sdk_javascript/delete_from",
                "sdk_javascript/create_view",
                "sdk_javascript/drop_view",
                "sdk_javascript/query_view",
                "sdk_javascript/list_views",
                "sdk_javascript/upload_file",
                "sdk_javascript/delete_file",
                "sdk_javascript/query_files"
              ]
            },
            {
              "group": "REST API",
              "pages": [
                "rest/tables/create-table",
                "rest/tables/delete-table",
                "rest/tables/list-tables",
                "rest/tables/list-table",
                "rest/tables/update",
                "rest/tables/insert",
                "rest/tables/delete",
                "rest/views/create-view",
                "rest/views/delete-views",
                "rest/views/update-view",             
                "rest/views/list-views",
                "rest/views/list-view",
                "rest/files/upload",
                "rest/files/delete",
                "rest/sql"
              ]
            }
          ]
        },
        {
          "group": "Automate Workflows",
          "pages": [
            {
              "group": "SQL",
              "pages": [
                "sql/create/jobs",
                "sql/drop/jobs",
                "sql/query-jobs",
                "sql/create/trigger",
                "sql/drop/trigger",
                "sql/query-triggers"
              ]
            },
            {
              "group": "Mongo-QL",
              "pages": [
                "mongo/jobs/insertOne",
                "mongo/jobs/deleteOne",
                "mongo/jobs/query-jobs"
              ]
            },
            {
              "group": "Python",
              "pages": [
                "sdk_python/create_job",
                "sdk_python/drop_job",
                "sdk_python/list_jobs",
                "sdk_python/refresh_job",
                "sdk_python/get_history"
              ]
            },
            {
              "group": "JavaScript",
              "pages": [
                "sdk_javascript/create_job",
                "sdk_javascript/drop_job",
                "sdk_javascript/query_jobs"
              ]
            },
            {
              "group": "REST API",
              "pages": [
                "rest/jobs/create",
                "rest/jobs/delete",
                "rest/jobs/query"
              ]
            }
          ]
        }
      ]
    },
    {
      "group": "Data Sources",
      "pages": [
        "integrations/data-sources-overview",
        {
          "group": "Applications",
          "pages": [
            "integrations/app-integrations/binance",
            "integrations/app-integrations/confluence",
            "integrations/app-integrations/email",
            "integrations/app-integrations/github",
            "integrations/app-integrations/gmail",
            "integrations/app-integrations/google-calendar",
            "integrations/app-integrations/hackernews",
            "integrations/app-integrations/mediawiki",
<<<<<<< HEAD
            "integrations/app-integrations/microsoft-teams",
=======
            "integrations/app-integrations/plaid",
            "integrations/app-integrations/reddit",
>>>>>>> 3bd65853
            "integrations/app-integrations/shopify",
            "integrations/app-integrations/slack",
            "integrations/app-integrations/stripe",
            "integrations/app-integrations/twitter",
            "integrations/app-integrations/web-crawler",
            "integrations/app-integrations/youtube"
          ]
        },
        {
          "group": "Databases",
          "pages": [
            "integrations/data-integrations/all-data-integrations",
            "integrations/data-integrations/airtable",
            "integrations/data-integrations/amazon-aurora",
            "integrations/data-integrations/amazon-dynamodb",
            "integrations/data-integrations/amazon-redshift",
            "integrations/data-integrations/amazon-s3",
            "integrations/data-integrations/apache-cassandra",
            "integrations/data-integrations/apache-druid",
            "integrations/data-integrations/apache-hive",
            "integrations/data-integrations/apache-ignite",
            "integrations/data-integrations/apache-impala",
            "integrations/data-integrations/apache-pinot",
            "integrations/data-integrations/apache-solr",
            "integrations/data-integrations/ckan",
            "integrations/data-integrations/clickhouse",
            "integrations/data-integrations/cloud-spanner",
            "integrations/data-integrations/cockroachdb",
            "integrations/data-integrations/couchbase",
            "integrations/data-integrations/cratedb",
            "integrations/data-integrations/d0lt",
            "integrations/data-integrations/databend",
            "integrations/data-integrations/databricks",
            "integrations/data-integrations/datastax",
            "integrations/data-integrations/duckdb",
            "integrations/data-integrations/edgelessdb",
            "integrations/data-integrations/elasticsearch",
            "integrations/data-integrations/firebird",
            "integrations/data-integrations/google-bigquery",
            "integrations/data-integrations/google-cloud-sql",
            "integrations/data-integrations/google-sheets",
            "integrations/data-integrations/ibm-db2",
            "integrations/data-integrations/ibm-informix",
            "integrations/data-integrations/influxdb",
            "integrations/data-integrations/mariadb",
            "integrations/data-integrations/matrixone",
            "integrations/data-integrations/microsoft-access",
            "integrations/data-integrations/microsoft-sql-server",
            "integrations/data-integrations/monetdb",
            "integrations/data-integrations/mongodb",
            "integrations/data-integrations/mysql",
            "integrations/data-integrations/oceanbase",
            "integrations/data-integrations/opengauss",
            "integrations/data-integrations/oracle",
            "integrations/data-integrations/orioledb",
            "integrations/data-integrations/planetscale",
            "integrations/data-integrations/postgresql",
            "integrations/data-integrations/questdb",
            "integrations/data-integrations/sap-hana",
            "integrations/data-integrations/sap-sql-anywhere",
            "integrations/data-integrations/scylladb",
            "integrations/data-integrations/singlestore",
            "integrations/data-integrations/snowflake",
            "integrations/data-integrations/sqlite",
            "integrations/data-integrations/starrocks",
            "integrations/data-integrations/supabase",
            "integrations/data-integrations/surrealdb",
            "integrations/data-integrations/tdengine",
            "integrations/data-integrations/teradata",
            "integrations/data-integrations/tidb",
            "integrations/data-integrations/timescaledb",
            "integrations/data-integrations/trino",
            "integrations/data-integrations/vertica",
            "integrations/data-integrations/vitess",
            "integrations/data-integrations/yugabytedb"
          ]
        }
      ]
    },
    {
      "group": "AI Engines",
      "pages": [
        "integrations/ml-engines-overview",
        {
          "group": "Large Language Models",
          "pages": [
            "integrations/ai-engines/openai",
            "integrations/ai-engines/huggingface",
            "integrations/ai-engines/langchain",
            "integrations/ai-engines/llamaindex",
            "integrations/ai-engines/monkeylearn"            
          ]
        },
        {
          "group": "Bring Your Own Models",
          "pages": [
            "integrations/ai-engines/byom",
            "integrations/ai-engines/ray-serve",
            "integrations/ai-engines/mlflow"
          ]
        },
        {
          "group": "AutoML",
          "pages": [
            "integrations/ai-engines/lightwood"
          ]
        },
        {
          "group": "Time Series Models",
          "pages": [
            "integrations/ai-engines/statsforecast",
            "integrations/ai-engines/neuralforecast",
            "integrations/ai-engines/timegpt"
          ]
        },
        {
          "group": "Recommender Models",
          "pages": [
            "integrations/ai-engines/lightfm",
            "integrations/ai-engines/popularity-recommender"
          ]
        }
      ]
    },
    {
      "group": "Contribute",
      "pages": [
        "contribute/contribute",
        "contribute/issues",
        "contribute/issue-labels",
        "contribute/install",
        "contribute/data-handlers",
        "contribute/ml-handlers",
        "contribute/app-handlers",
        "contribute/tests",
        "contribute/tutorials",
        "contribute/docs",
        "contribute/docs-rules",
        "contribute/community"
      ]
    },
    {
      "group": "FAQs",
      "pages": [
        "faqs/whitelist-ips",
        "faqs/persist-predictions",
        "faqs/mindsdb-with-php"
      ]
    }
  ],
  "footerSocials": {
    "github": "https://github.com/mindsdb/mindsdb",
    "facebook": "https://www.facebook.com/MindsDB",
    "twitter": "https://twitter.com/MindsDB",
    "slack": "https://mindsdb.com/joincommunity",
    "linkedin": "https://www.linkedin.com/company/mindsdb",
    "youtube": "https://www.youtube.com/channel/UC5_wBOLCWath6q1iTgPPD5A",
    "medium": "https://medium.com/mindsdb"
  },
  "analytics": {
    "gtm": {
      "tagId": "GTM-MNN47J3"
    }
  }
}<|MERGE_RESOLUTION|>--- conflicted
+++ resolved
@@ -777,12 +777,9 @@
             "integrations/app-integrations/google-calendar",
             "integrations/app-integrations/hackernews",
             "integrations/app-integrations/mediawiki",
-<<<<<<< HEAD
             "integrations/app-integrations/microsoft-teams",
-=======
             "integrations/app-integrations/plaid",
             "integrations/app-integrations/reddit",
->>>>>>> 3bd65853
             "integrations/app-integrations/shopify",
             "integrations/app-integrations/slack",
             "integrations/app-integrations/stripe",
