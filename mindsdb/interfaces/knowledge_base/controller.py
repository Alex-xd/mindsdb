--- conflicted
+++ resolved
@@ -103,25 +103,6 @@
         # Get response from vector db
         db_handler = self.get_vector_db()
         logger.debug(f"Using vector db handler: {type(db_handler)}")
-<<<<<<< HEAD
-        resp = db_handler.query(query)
-        # check if we use reranking
-        rerank_model = self._kb.params.get("rerank_model")
-        if rerank_model:
-            reranker = LLMReranker()
-            # convert response from a dataframe to a list of strings
-            df = resp.data_frame
-            # get the content column
-            content_column = df[TableField.CONTENT.value]
-            # convert to list
-            documents = content_column.tolist()
-            scores = reranker.get_scores(query, documents)
-            # filter by score threshold
-            df = df[scores > reranker.threshold]
-            # update response
-            resp.data_frame = df
-=======
->>>>>>> 98f90dbf
 
         df = db_handler.dispatch_select(query)
 
@@ -135,6 +116,16 @@
         else:
             logger.warning("Query returned no data")
 
+        rerank_model = self._kb.params.get("rerank_model")
+        if rerank_model and df is not None:
+            reranker = LLMReranker()
+            # convert response from a dataframe to a list of strings
+            content_column = df[TableField.CONTENT.value]
+            # convert to list
+            documents = content_column.tolist()
+            scores = reranker.get_scores(query, documents)
+            # filter by score threshold
+            df = df[scores > reranker.threshold]
         return df
 
     def insert_files(self, file_names: List[str]):
