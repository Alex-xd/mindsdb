--- conflicted
+++ resolved
@@ -1,36 +1,52 @@
+import concurrent.futures
+import datetime
+import json
+import math
 import os
 import re
-import math
-import json
 import shutil
+import subprocess
 import tempfile
-import datetime
 import textwrap
-import subprocess
-import concurrent.futures
-from typing import Optional, Dict
-
+from typing import Dict, Optional
+
+import numpy as np
 import openai
-import numpy as np
 import pandas as pd
 
+from mindsdb.integrations.handlers.openai_handler.helpers import (
+    retry_with_exponential_backoff,
+    truncate_msgs_for_token_limit,
+)
+from mindsdb.integrations.libs.base import BaseMLEngine
 from mindsdb.utilities import log
 from mindsdb.utilities.config import Config
-from mindsdb.integrations.libs.base import BaseMLEngine
-from mindsdb.integrations.handlers.openai_handler.helpers import retry_with_exponential_backoff, \
-    truncate_msgs_for_token_limit
-
-CHAT_MODELS = ('gpt-3.5-turbo', 'gpt-3.5-turbo-0301', 'gpt-4', 'gpt-4-0314', 'gpt-4-32k', 'gpt-4-32k-0314')
+
+CHAT_MODELS = (
+    "gpt-3.5-turbo",
+    "gpt-3.5-turbo-0301",
+    "gpt-4",
+    "gpt-4-0314",
+    "gpt-4-32k",
+    "gpt-4-32k-0314",
+)
 
 
 class OpenAIHandler(BaseMLEngine):
-    name = 'openai'
+    name = "openai"
 
     def __init__(self, *args, **kwargs):
         super().__init__(*args, **kwargs)
-        self.default_model = 'gpt-3.5-turbo'
-        self.default_mode = 'default'  # can also be 'conversational' or 'conversational-full'
-        self.supported_modes = ['default', 'conversational', 'conversational-full', 'image']
+        self.default_model = "gpt-3.5-turbo"
+        self.default_mode = (
+            "default"  # can also be 'conversational' or 'conversational-full'
+        )
+        self.supported_modes = [
+            "default",
+            "conversational",
+            "conversational-full",
+            "image",
+        ]
         self.rate_limit = 60  # requests per minute
         self.max_batch_size = 20
         self.default_max_tokens = 100
@@ -38,51 +54,67 @@
 
     @staticmethod
     def create_validation(target, args=None, **kwargs):
-        if 'using' not in args:
-            raise Exception("OpenAI engine requires a USING clause! Refer to its documentation for more details.")
+        if "using" not in args:
+            raise Exception(
+                "OpenAI engine requires a USING clause! Refer to its documentation for more details."
+            )
         else:
-            args = args['using']
-
-        if len(set(args.keys()) & {'question_column', 'prompt_template', 'json_struct'}) == 0:
-            raise Exception('One of `question_column`, `prompt_template` or `json_struct` is required for this engine.')
+            args = args["using"]
+
+        if (
+            len(
+                set(args.keys()) & {"question_column", "prompt_template", "json_struct"}
+            )
+            == 0
+        ):
+            raise Exception(
+                "One of `question_column`, `prompt_template` or `json_struct` is required for this engine."
+            )
 
         keys_collection = [
-            ['prompt_template'],
-            ['question_column', 'context_column'],
-            ['json_struct']
+            ["prompt_template"],
+            ["question_column", "context_column"],
+            ["json_struct"],
         ]
         for keys in keys_collection:
-            if keys[0] in args and any(x[0] in args for x in keys_collection if x != keys):
-                raise Exception(textwrap.dedent('''\
+            if keys[0] in args and any(
+                x[0] in args for x in keys_collection if x != keys
+            ):
+                raise Exception(
+                    textwrap.dedent(
+                        """\
                     Please provide one of
                         1) a `prompt_template`
                         2) a `question_column` and an optional `context_column`
                         3) a `json_struct`
-                '''))
+                """
+                    )
+                )
 
     def create(self, target, args=None, **kwargs):
-        args = args['using']
-
-        args['target'] = target
-<<<<<<< HEAD
-        available_models = [m.openai_id for m in openai.Model.list().data]
-=======
-        available_models = [m.openai_id for m in openai.Model.list(api_key=self._get_openai_api_key(args)).data]
->>>>>>> af04b034
-        if not args.get('model_name'):
-            args['model_name'] = self.default_model
-        elif args['model_name'] not in available_models:
+        args = args["using"]
+
+        args["target"] = target
+        available_models = [
+            m.openai_id
+            for m in openai.Model.list(api_key=self._get_openai_api_key(args)).data
+        ]
+        if not args.get("model_name"):
+            args["model_name"] = self.default_model
+        elif args["model_name"] not in available_models:
             raise Exception(f"Invalid model name. Please use one of {available_models}")
 
-        if not args.get('mode'):
-            args['mode'] = self.default_mode
-        elif args['mode'] not in self.supported_modes:
-            raise Exception(f"Invalid operation mode. Please use one of {self.supported_modes}")
-
-        self.model_storage.json_set('args', args)
+        if not args.get("mode"):
+            args["mode"] = self.default_mode
+        elif args["mode"] not in self.supported_modes:
+            raise Exception(
+                f"Invalid operation mode. Please use one of {self.supported_modes}"
+            )
+
+        self.model_storage.json_set("args", args)
 
     def _get_openai_api_key(self, args, strict=True):
-        """ 
+        """
         API_KEY preference order:
             1. provided at model creation
             2. provided at engine creation
@@ -90,178 +122,230 @@
             4. openai.api_key setting in config.json
         """  # noqa
         # 1
-        if 'api_key' in args:
-            return args['api_key']
+        if "api_key" in args:
+            return args["api_key"]
         # 2
         connection_args = self.engine_storage.get_connection_args()
-        if 'api_key' in connection_args:
-            return connection_args['api_key']
+        if "api_key" in connection_args:
+            return connection_args["api_key"]
         # 3
-        api_key = os.getenv('OPENAI_API_KEY')
+        api_key = os.getenv("OPENAI_API_KEY")
         if api_key is not None:
             return api_key
         # 4
         config = Config()
-        openai_cfg = config.get('openai', {})
-        if 'api_key' in openai_cfg:
-            return openai_cfg['api_key']
+        openai_cfg = config.get("openai", {})
+        if "api_key" in openai_cfg:
+            return openai_cfg["api_key"]
 
         if strict:
-            raise Exception(f'Missing API key "api_key". Either re-create this ML_ENGINE specifying the `api_key` parameter,\
-                 or re-create this model and pass the API key with `USING` syntax.')  # noqa
+            raise Exception(
+                f'Missing API key "api_key". Either re-create this ML_ENGINE specifying the `api_key` parameter,\
+                 or re-create this model and pass the API key with `USING` syntax.'
+            )  # noqa
 
     def predict(self, df, args=None):
         """
         If there is a prompt template, we use it. Otherwise, we use the concatenation of `context_column` (optional) and `question_column` to ask for a completion.
-        """ # noqa
+        """  # noqa
         # TODO: support for edits, embeddings and moderation
 
-        pred_args = args['predict_params'] if args else {}
-        args = self.model_storage.json_get('args')
+        pred_args = args["predict_params"] if args else {}
+        args = self.model_storage.json_get("args")
         df = df.reset_index(drop=True)
 
-        if pred_args.get('mode'):
-            if pred_args['mode'] in self.supported_modes:
-                args['mode'] = pred_args['mode']
+        if pred_args.get("mode"):
+            if pred_args["mode"] in self.supported_modes:
+                args["mode"] = pred_args["mode"]
             else:
-                raise Exception(f"Invalid operation mode. Please use one of {self.supported_modes}.")  # noqa
-
-        if pred_args.get('prompt_template', False):
-            base_template = pred_args['prompt_template']  # override with predict-time template if available
-        elif args.get('prompt_template', False):
-            base_template = args['prompt_template']
+                raise Exception(
+                    f"Invalid operation mode. Please use one of {self.supported_modes}."
+                )  # noqa
+
+        if pred_args.get("prompt_template", False):
+            base_template = pred_args[
+                "prompt_template"
+            ]  # override with predict-time template if available
+        elif args.get("prompt_template", False):
+            base_template = args["prompt_template"]
         else:
             base_template = None
 
         # Image mode
-        if args.get('mode', self.default_mode) == 'image':
+        if args.get("mode", self.default_mode) == "image":
             api_args = {
-                'n': pred_args.get('n', None),
-                'size': pred_args.get('size', None),
-                'response_format': pred_args.get('response_format', None),
+                "n": pred_args.get("n", None),
+                "size": pred_args.get("size", None),
+                "response_format": pred_args.get("response_format", None),
             }
-            api_args = {k: v for k, v in api_args.items() if v is not None}  # filter out non-specified api args
-            model_name = 'image'
-
-            if args.get('question_column'):
-                prompts = list(df[args['question_column']].apply(lambda x: str(x)))
-                empty_prompt_ids = np.where(df[[args['question_column']]].isna().all(axis=1).values)[0]
-            elif args.get('prompt_template'):
-                prompts, empty_prompt_ids = self._get_completed_prompts(base_template, df)
+            api_args = {
+                k: v for k, v in api_args.items() if v is not None
+            }  # filter out non-specified api args
+            model_name = "image"
+
+            if args.get("question_column"):
+                prompts = list(df[args["question_column"]].apply(lambda x: str(x)))
+                empty_prompt_ids = np.where(
+                    df[[args["question_column"]]].isna().all(axis=1).values
+                )[0]
+            elif args.get("prompt_template"):
+                prompts, empty_prompt_ids = self._get_completed_prompts(
+                    base_template, df
+                )
             else:
-                raise Exception('Image mode needs either `prompt_template` or `question_column`.')
+                raise Exception(
+                    "Image mode needs either `prompt_template` or `question_column`."
+                )
 
         # Chat or normal completion mode
         else:
-            if args.get('question_column', False) and args['question_column'] not in df.columns:
-                raise Exception(f"This model expects a question to answer in the '{args['question_column']}' column.")
-
-            if args.get('context_column', False) and args['context_column'] not in df.columns:
-                raise Exception(f"This model expects context in the '{args['context_column']}' column.")
+            if (
+                args.get("question_column", False)
+                and args["question_column"] not in df.columns
+            ):
+                raise Exception(
+                    f"This model expects a question to answer in the '{args['question_column']}' column."
+                )
+
+            if (
+                args.get("context_column", False)
+                and args["context_column"] not in df.columns
+            ):
+                raise Exception(
+                    f"This model expects context in the '{args['context_column']}' column."
+                )
 
             # api argument validation
-            model_name = args.get('model_name', self.default_model)
+            model_name = args.get("model_name", self.default_model)
             api_args = {
-                'max_tokens': pred_args.get('max_tokens', args.get('max_tokens', self.default_max_tokens)),
-                'temperature': min(1.0, max(0.0, pred_args.get('temperature', args.get('temperature', 0.0)))),
-                'top_p': pred_args.get('top_p', None),
-                'n': pred_args.get('n', None),
-                'stop': pred_args.get('stop', None),
-                'presence_penalty': pred_args.get('presence_penalty', None),
-                'frequency_penalty': pred_args.get('frequency_penalty', None),
-                'best_of': pred_args.get('best_of', None),
-                'logit_bias': pred_args.get('logit_bias', None),
-                'user': pred_args.get('user', None),
+                "max_tokens": pred_args.get(
+                    "max_tokens", args.get("max_tokens", self.default_max_tokens)
+                ),
+                "temperature": min(
+                    1.0,
+                    max(
+                        0.0, pred_args.get("temperature", args.get("temperature", 0.0))
+                    ),
+                ),
+                "top_p": pred_args.get("top_p", None),
+                "n": pred_args.get("n", None),
+                "stop": pred_args.get("stop", None),
+                "presence_penalty": pred_args.get("presence_penalty", None),
+                "frequency_penalty": pred_args.get("frequency_penalty", None),
+                "best_of": pred_args.get("best_of", None),
+                "logit_bias": pred_args.get("logit_bias", None),
+                "user": pred_args.get("user", None),
             }
 
-            if args.get('mode', self.default_mode) != 'default' and model_name not in self.chat_completion_models:
-                raise Exception(f"Conversational modes are only available for the following models: {', '.join(self.chat_completion_models)}")  # noqa
-
-            if args.get('prompt_template', False):
-                prompts, empty_prompt_ids = self._get_completed_prompts(base_template, df)
-
-            elif args.get('context_column', False):
-                empty_prompt_ids = np.where(df[[args['context_column'],
-                                               args['question_column']]].isna().all(axis=1).values)[0]
-                contexts = list(df[args['context_column']].apply(lambda x: str(x)))
-                questions = list(df[args['question_column']].apply(lambda x: str(x)))
-                prompts = [f'Context: {c}\nQuestion: {q}\nAnswer: ' for c, q in zip(contexts, questions)]
-
-            elif args.get('json_struct', False):
-                empty_prompt_ids = np.where(df[[args['input_text']]].isna().all(axis=1).values)[0]
+            if (
+                args.get("mode", self.default_mode) != "default"
+                and model_name not in self.chat_completion_models
+            ):
+                raise Exception(
+                    f"Conversational modes are only available for the following models: {', '.join(self.chat_completion_models)}"
+                )  # noqa
+
+            if args.get("prompt_template", False):
+                prompts, empty_prompt_ids = self._get_completed_prompts(
+                    base_template, df
+                )
+
+            elif args.get("context_column", False):
+                empty_prompt_ids = np.where(
+                    df[[args["context_column"], args["question_column"]]]
+                    .isna()
+                    .all(axis=1)
+                    .values
+                )[0]
+                contexts = list(df[args["context_column"]].apply(lambda x: str(x)))
+                questions = list(df[args["question_column"]].apply(lambda x: str(x)))
+                prompts = [
+                    f"Context: {c}\nQuestion: {q}\nAnswer: "
+                    for c, q in zip(contexts, questions)
+                ]
+
+            elif args.get("json_struct", False):
+                empty_prompt_ids = np.where(
+                    df[[args["input_text"]]].isna().all(axis=1).values
+                )[0]
                 prompts = []
                 for i in df.index:
-                    if 'json_struct' in df.columns:
-                        if isinstance(df['json_struct'][i], str):
-                            df['json_struct'][i] = json.loads(df['json_struct'][i])
-                        json_struct = ''
-                        for ind, val in enumerate(df['json_struct'][i].values()):
-                            json_struct = json_struct + f'{ind}. {val}\n'
+                    if "json_struct" in df.columns:
+                        if isinstance(df["json_struct"][i], str):
+                            df["json_struct"][i] = json.loads(df["json_struct"][i])
+                        json_struct = ""
+                        for ind, val in enumerate(df["json_struct"][i].values()):
+                            json_struct = json_struct + f"{ind}. {val}\n"
                     else:
-                        json_struct = ''
-                        for ind, val in enumerate(args['json_struct'].values()):
-                            json_struct = json_struct + f'{ind + 1}. {val}\n'
-
-                    p = textwrap.dedent(f'''\
+                        json_struct = ""
+                        for ind, val in enumerate(args["json_struct"].values()):
+                            json_struct = json_struct + f"{ind + 1}. {val}\n"
+
+                    p = textwrap.dedent(
+                        f"""\
                         Using text starting after 'The text is:', give exactly {len(args['json_struct'])} answers to the questions:
                         {{{{json_struct}}}}
-    
+
                         Answers should be in the same order as the questions.
                         Each answer should start with a question number.
                         Each answer must end with new line.
                         If there is no answer to the question in the text, put a -.
                         Answers should be as short as possible, ideally 1-2 words (unless otherwise specified).
-    
+
                         The text is:
                         {{{{{args['input_text']}}}}}
-                    ''')
-                    p = p.replace('{{json_struct}}', json_struct)
+                    """
+                    )
+                    p = p.replace("{{json_struct}}", json_struct)
                     for column in df.columns:
-                        if column == 'json_struct':
+                        if column == "json_struct":
                             continue
-                        p = p.replace(f'{{{{{column}}}}}', str(df[column][i]))
+                        p = p.replace(f"{{{{{column}}}}}", str(df[column][i]))
                     prompts.append(p)
 
             else:
-                empty_prompt_ids = np.where(df[[args['question_column']]].isna().all(axis=1).values)[0]
-                prompts = list(df[args['question_column']].apply(lambda x: str(x)))
+                empty_prompt_ids = np.where(
+                    df[[args["question_column"]]].isna().all(axis=1).values
+                )[0]
+                prompts = list(df[args["question_column"]].apply(lambda x: str(x)))
 
         # remove prompts without signal from completion queue
         prompts = [j for i, j in enumerate(prompts) if i not in empty_prompt_ids]
 
         api_key = self._get_openai_api_key(args)
-        api_args = {k: v for k, v in api_args.items() if v is not None}  # filter out non-specified api args
+        api_args = {
+            k: v for k, v in api_args.items() if v is not None
+        }  # filter out non-specified api args
         completion = self._completion(model_name, prompts, api_key, api_args, args, df)
 
         # add null completion for empty prompts
         for i in sorted(empty_prompt_ids):
             completion.insert(i, None)
 
-        pred_df = pd.DataFrame(completion, columns=[args['target']])
+        pred_df = pd.DataFrame(completion, columns=[args["target"]])
 
         # restore json struct
-        if args.get('json_struct', False):
+        if args.get("json_struct", False):
             for i in pred_df.index:
                 try:
-                    if 'json_struct' in df.columns:
-                        json_keys = df['json_struct'][i].keys()
+                    if "json_struct" in df.columns:
+                        json_keys = df["json_struct"][i].keys()
                     else:
-                        json_keys = args['json_struct'].keys()
-                    responses = pred_df[args['target']][i].split('\n')
-                    responses = [x[3:] for x in responses]      # del question index
-
-                    pred_df[args['target']][i] = {
-                        key: val for key, val in zip(
-                            json_keys,
-                            responses
-                        )
+                        json_keys = args["json_struct"].keys()
+                    responses = pred_df[args["target"]][i].split("\n")
+                    responses = [x[3:] for x in responses]  # del question index
+
+                    pred_df[args["target"]][i] = {
+                        key: val for key, val in zip(json_keys, responses)
                     }
                 except Exception:
-                    pred_df[args['target']][i] = None
+                    pred_df[args["target"]][i] = None
 
         return pred_df
 
-    def _completion(self, model_name, prompts, api_key, api_args, args, df, parallel=True):
+    def _completion(
+        self, model_name, prompts, api_key, api_args, args, df, parallel=True
+    ):
         """
         Handles completion for an arbitrary amount of rows.
 
@@ -272,68 +356,82 @@
         Additionally, single completion calls are done with exponential backoff to guarantee all prompts are processed,
         because even with previous checks the tokens-per-minute limit may apply.
         """
+
         @retry_with_exponential_backoff()
         def _submit_completion(model_name, prompts, api_key, api_args, args, df):
             kwargs = {
-                'model': model_name,
-                'api_key': api_key,
-                'organization': args.get('api_organization'),
+                "model": model_name,
+                "api_key": api_key,
+                "organization": args.get("api_organization"),
             }
-            if model_name == 'image':
+            if model_name == "image":
                 return _submit_image_completion(kwargs, prompts, api_args)
             elif model_name in self.chat_completion_models:
-                return _submit_chat_completion(kwargs, prompts, api_args, df, mode=args.get('mode', 'conversational'))
+                return _submit_chat_completion(
+                    kwargs,
+                    prompts,
+                    api_args,
+                    df,
+                    mode=args.get("mode", "conversational"),
+                )
             else:
                 return _submit_normal_completion(kwargs, prompts, api_args)
 
         def _log_api_call(params, response):
             params2 = params.copy()
-            params2.pop('api_key', None)
-            params2.pop('user', None)
-            log.logger.debug(f'>>>openai call: {params2}:\n{response}')
+            params2.pop("api_key", None)
+            params2.pop("user", None)
+            log.logger.debug(f">>>openai call: {params2}:\n{response}")
 
         def _submit_normal_completion(kwargs, prompts, api_args):
             def _tidy(comp):
                 tidy_comps = []
-                for c in comp['choices']:
-                    if 'text' in c:
-                        tidy_comps.append(c['text'].strip('\n').strip(''))
+                for c in comp["choices"]:
+                    if "text" in c:
+                        tidy_comps.append(c["text"].strip("\n").strip(""))
                 return tidy_comps
 
-            kwargs['prompt'] = prompts
+            kwargs["prompt"] = prompts
             kwargs = {**kwargs, **api_args}
 
             resp = _tidy(openai.Completion.create(**kwargs))
             _log_api_call(kwargs, resp)
             return resp
 
-        def _submit_chat_completion(kwargs, prompts, api_args, df, mode='conversational'):
+        def _submit_chat_completion(
+            kwargs, prompts, api_args, df, mode="conversational"
+        ):
             def _tidy(comp):
                 tidy_comps = []
-                for c in comp['choices']:
-                    if 'message' in c:
-                        tidy_comps.append(c['message']['content'].strip('\n').strip(''))
+                for c in comp["choices"]:
+                    if "message" in c:
+                        tidy_comps.append(c["message"]["content"].strip("\n").strip(""))
                 return tidy_comps
 
             completions = []
-            initial_prompt = {"role": "system", "content": "You are a helpful assistant. Your task is to continue the chat."}  # noqa
-            kwargs['messages'] = [initial_prompt]
+            initial_prompt = {
+                "role": "system",
+                "content": "You are a helpful assistant. Your task is to continue the chat.",
+            }  # noqa
+            kwargs["messages"] = [initial_prompt]
             last_completion_content = None
 
             for pidx in range(len(prompts)):
-                kwargs['messages'].append({'role': 'user', 'content': prompts[pidx]})
-
-                if mode == 'conversational-full' or (mode == 'conversational' and pidx == len(prompts) - 1):
-                    kwargs['messages'] = truncate_msgs_for_token_limit(kwargs['messages'],
-                                                                       kwargs['model'],
-                                                                       api_args['max_tokens'])
+                kwargs["messages"].append({"role": "user", "content": prompts[pidx]})
+
+                if mode == "conversational-full" or (
+                    mode == "conversational" and pidx == len(prompts) - 1
+                ):
+                    kwargs["messages"] = truncate_msgs_for_token_limit(
+                        kwargs["messages"], kwargs["model"], api_args["max_tokens"]
+                    )
                     pkwargs = {**kwargs, **api_args}
                     resp = _tidy(openai.ChatCompletion.create(**pkwargs))
                     _log_api_call(pkwargs, resp)
 
                     completions.extend(resp)
-                elif mode == 'default':
-                    kwargs['messages'] = [initial_prompt] + [kwargs['messages'][-1]]
+                elif mode == "default":
+                    kwargs["messages"] = [initial_prompt] + [kwargs["messages"][-1]]
                     pkwargs = {**kwargs, **api_args}
 
                     resp = _tidy(openai.ChatCompletion.create(**pkwargs))
@@ -343,223 +441,270 @@
                 else:
                     # in "normal" conversational mode, we request completions only for the last row
                     last_completion_content = None
-                    if args.get('answer_column') in df.columns:
+                    if args.get("answer_column") in df.columns:
                         # insert completion if provided, which saves redundant API calls
-                        completions.extend([df.iloc[pidx][args.get('answer_column')]])
+                        completions.extend([df.iloc[pidx][args.get("answer_column")]])
                     else:
-                        completions.extend([''])
-
-                if args.get('answer_column') in df.columns:
-                    kwargs['messages'].append({'role': 'assistant',
-                                               'content': df.iloc[pidx][args.get('answer_column')]})
+                        completions.extend([""])
+
+                if args.get("answer_column") in df.columns:
+                    kwargs["messages"].append(
+                        {
+                            "role": "assistant",
+                            "content": df.iloc[pidx][args.get("answer_column")],
+                        }
+                    )
                 elif last_completion_content:
                     # interleave assistant responses with user input
-                    kwargs['messages'].append({'role': 'assistant', 'content': last_completion_content[0]})
+                    kwargs["messages"].append(
+                        {"role": "assistant", "content": last_completion_content[0]}
+                    )
 
             return completions
 
         def _submit_image_completion(kwargs, prompts, api_args):
             def _tidy(comp):
-                return [c[0]['url'] if 'url' in c[0].keys() else c[0]['b64_json'] for c in comp]
-            kwargs.pop('model')
-            completions = [openai.Image.create(**{'prompt': p, **kwargs, **api_args})['data'] for p in prompts]
+                return [
+                    c[0]["url"] if "url" in c[0].keys() else c[0]["b64_json"]
+                    for c in comp
+                ]
+
+            kwargs.pop("model")
+            completions = [
+                openai.Image.create(**{"prompt": p, **kwargs, **api_args})["data"]
+                for p in prompts
+            ]
             return _tidy(completions)
 
         try:
             # check if simple completion works
             completion = _submit_completion(
-                model_name,
-                prompts,
-                api_key,
-                api_args,
-                args,
-                df
+                model_name, prompts, api_key, api_args, args, df
             )
             return completion
         except openai.error.InvalidRequestError as e:
             # else, we get the max batch size
             e = e.user_message
-            if 'you can currently request up to at most a total of' in e:
-                pattern = 'a total of'
-                max_batch_size = int(e[e.find(pattern) + len(pattern):].split(').')[0])
+            if "you can currently request up to at most a total of" in e:
+                pattern = "a total of"
+                max_batch_size = int(e[e.find(pattern) + len(pattern) :].split(").")[0])
             else:
-                max_batch_size = self.max_batch_size  # guards against changes in the API message
+                max_batch_size = (
+                    self.max_batch_size
+                )  # guards against changes in the API message
 
         if not parallel:
             completion = None
             for i in range(math.ceil(len(prompts) / max_batch_size)):
-                partial = _submit_completion(model_name,
-                                             prompts[i * max_batch_size:(i + 1) * max_batch_size],
-                                             api_key,
-                                             api_args,
-                                             args,
-                                             df)
+                partial = _submit_completion(
+                    model_name,
+                    prompts[i * max_batch_size : (i + 1) * max_batch_size],
+                    api_key,
+                    api_args,
+                    args,
+                    df,
+                )
                 if not completion:
                     completion = partial
                 else:
-                    completion['choices'].extend(partial['choices'])
-                    for field in ('prompt_tokens', 'completion_tokens', 'total_tokens'):
-                        completion['usage'][field] += partial['usage'][field]
+                    completion["choices"].extend(partial["choices"])
+                    for field in ("prompt_tokens", "completion_tokens", "total_tokens"):
+                        completion["usage"][field] += partial["usage"][field]
         else:
             promises = []
             with concurrent.futures.ThreadPoolExecutor() as executor:
                 for i in range(math.ceil(len(prompts) / max_batch_size)):
-                    print(f'{i * max_batch_size}:{(i+1) * max_batch_size}/{len(prompts)}')
-                    future = executor.submit(_submit_completion,
-                                             model_name,
-                                             prompts[i * max_batch_size:(i + 1) * max_batch_size],
-                                             api_key,
-                                             api_args,
-                                             args,
-                                             df)
+                    print(
+                        f"{i * max_batch_size}:{(i+1) * max_batch_size}/{len(prompts)}"
+                    )
+                    future = executor.submit(
+                        _submit_completion,
+                        model_name,
+                        prompts[i * max_batch_size : (i + 1) * max_batch_size],
+                        api_key,
+                        api_args,
+                        args,
+                        df,
+                    )
                     promises.append({"choices": future})
             completion = None
             for p in promises:
                 if not completion:
-                    completion = p['choices'].result()
+                    completion = p["choices"].result()
                 else:
-                    completion['choices'].extend(p['choices'].result()['choices'])
+                    completion["choices"].extend(p["choices"].result()["choices"])
 
         return completion
 
     def describe(self, attribute: Optional[str] = None) -> pd.DataFrame:
         # TODO: Update to use update() artifacts
 
-        args = self.model_storage.json_get('args')
-
-        if attribute == 'args':
-            return pd.DataFrame(args.items(), columns=['key', 'value'])
-        elif attribute == 'metadata':
+        args = self.model_storage.json_get("args")
+
+        if attribute == "args":
+            return pd.DataFrame(args.items(), columns=["key", "value"])
+        elif attribute == "metadata":
             api_key = self._get_openai_api_key(args)
-            model_name = args.get('model_name', self.default_model)
+            model_name = args.get("model_name", self.default_model)
             meta = openai.Model.retrieve(model_name, api_key=api_key)
-            return pd.DataFrame(meta.items(), columns=['key', 'value'])
+            return pd.DataFrame(meta.items(), columns=["key", "value"])
         else:
-            tables = ['args', 'metadata']
-            return pd.DataFrame(tables, columns=['tables'])
-
-    def finetune(self, df: Optional[pd.DataFrame] = None, args: Optional[Dict] = None) -> None:
+            tables = ["args", "metadata"]
+            return pd.DataFrame(tables, columns=["tables"])
+
+    def finetune(
+        self, df: Optional[pd.DataFrame] = None, args: Optional[Dict] = None
+    ) -> None:
         """
         Fine-tune OpenAI GPT models. Steps are roughly:
           - Analyze input data and modify it according to suggestions made by the OpenAI utility tool
           - Get a training and validation file
           - Determine base model to use
           - Submit a fine-tuning job via the OpenAI API
-          - Monitor progress with exponential backoff (which has been modified for greater control given a time budget in hours), 
+          - Monitor progress with exponential backoff (which has been modified for greater control given a time budget in hours),
           - Gather stats once fine-tuning finishes
           - Modify model metadata so that the new version triggers the fine-tuned version of the model (stored in the user's OpenAI account)
 
-        Caveats: 
+        Caveats:
           - As base fine-tuning models, OpenAI only supports the original GPT ones: `ada`, `babbage`, `curie`, `davinci`. This means if you fine-tune successively more than once, any fine-tuning other than the most recent one is lost.
         """  # noqa
 
         args = args if args else {}
-        using_args = args.pop('using') if 'using' in args else {}
-        prompt_col = using_args.get('prompt_column', 'prompt')
-        completion_col = using_args.get('completion_column', 'completion')
+        using_args = args.pop("using") if "using" in args else {}
+        prompt_col = using_args.get("prompt_column", "prompt")
+        completion_col = using_args.get("completion_column", "completion")
 
         for col in [prompt_col, completion_col]:
             if col not in set(df.columns):
-                raise Exception(f"To fine-tune this OpenAI model, please format your select data query to have a `{prompt_col}` column and a `{completion_col}` column first.")  # noqa
+                raise Exception(
+                    f"To fine-tune this OpenAI model, please format your select data query to have a `{prompt_col}` column and a `{completion_col}` column first."
+                )  # noqa
 
         args = {**using_args, **args}
-        prev_model_name = self.base_model_storage.json_get('args').get('model_name', '')
+        prev_model_name = self.base_model_storage.json_get("args").get("model_name", "")
 
         openai.api_key = self._get_openai_api_key(args)
-        finetune_time = datetime.datetime.now().strftime('%Y-%m-%d_%H-%M-%S')
+        finetune_time = datetime.datetime.now().strftime("%Y-%m-%d_%H-%M-%S")
 
         temp_storage_path = tempfile.mkdtemp()
         temp_file_name = f"ft_{finetune_time}"
         temp_model_storage_path = f"{temp_storage_path}/{temp_file_name}.jsonl"
-        df.to_json(temp_model_storage_path, orient='records', lines=True)
+        df.to_json(temp_model_storage_path, orient="records", lines=True)
 
         # TODO avoid subprocess usage once OpenAI enables non-CLI access
         subprocess.run(
             [
-                "openai", "tools", "fine_tunes.prepare_data",
-                "-f", temp_model_storage_path,                  # from file
-                '-q'                                            # quiet mode (accepts all suggestions)
+                "openai",
+                "tools",
+                "fine_tunes.prepare_data",
+                "-f",
+                temp_model_storage_path,  # from file
+                "-q",  # quiet mode (accepts all suggestions)
             ],
             stdout=subprocess.PIPE,
             stderr=subprocess.PIPE,
             encoding="utf-8",
         )
 
-        file_names = {'original': f'{temp_file_name}.jsonl',
-                      'base': f'{temp_file_name}_prepared.jsonl',
-                      'train': f'{temp_file_name}_prepared_train.jsonl',
-                      'val': f'{temp_file_name}_prepared_valid.jsonl'}
+        file_names = {
+            "original": f"{temp_file_name}.jsonl",
+            "base": f"{temp_file_name}_prepared.jsonl",
+            "train": f"{temp_file_name}_prepared_train.jsonl",
+            "val": f"{temp_file_name}_prepared_valid.jsonl",
+        }
         jsons = {k: None for k in file_names.keys()}
         for split, file_name in file_names.items():
             if os.path.isfile(os.path.join(temp_storage_path, file_name)):
                 jsons[split] = openai.File.create(
                     file=open(f"{temp_storage_path}/{file_name}", "rb"),
-                    purpose='fine-tune')
-
-        train_file_id = jsons['train'].id if isinstance(jsons['train'], openai.File) else jsons['base']
-        val_file_id = jsons['val'].id if isinstance(jsons['val'], openai.File) else None
+                    purpose="fine-tune",
+                )
+
+        train_file_id = (
+            jsons["train"].id
+            if isinstance(jsons["train"], openai.File)
+            else jsons["base"]
+        )
+        val_file_id = jsons["val"].id if isinstance(jsons["val"], openai.File) else None
 
         def _get_model_type(model_name: str):
-            for model_type in ['ada', 'curie', 'babbage', 'davinci']:
+            for model_type in ["ada", "curie", "babbage", "davinci"]:
                 if model_type in model_name.lower():
                     return model_type
-            return 'ada'
+            return "ada"
 
         # `None` values are internally imputed by OpenAI to `null` or default values
         ft_params = {
-            'training_file': train_file_id,
-            'validation_file': val_file_id,
-            'model': _get_model_type(prev_model_name),
-            'suffix': 'mindsdb',
-            'n_epochs': using_args.get('n_epochs', None),
-            'batch_size': using_args.get('batch_size', None),
-            'learning_rate_multiplier': using_args.get('learning_rate_multiplier', None),
-            'prompt_loss_weight': using_args.get('prompt_loss_weight', None),
-            'compute_classification_metrics': using_args.get('compute_classification_metrics', None),
-            'classification_n_classes': using_args.get('classification_n_classes', None),
-            'classification_positive_class': using_args.get('classification_positive_class', None),
-            'classification_betas': using_args.get('classification_betas', None),
+            "training_file": train_file_id,
+            "validation_file": val_file_id,
+            "model": _get_model_type(prev_model_name),
+            "suffix": "mindsdb",
+            "n_epochs": using_args.get("n_epochs", None),
+            "batch_size": using_args.get("batch_size", None),
+            "learning_rate_multiplier": using_args.get(
+                "learning_rate_multiplier", None
+            ),
+            "prompt_loss_weight": using_args.get("prompt_loss_weight", None),
+            "compute_classification_metrics": using_args.get(
+                "compute_classification_metrics", None
+            ),
+            "classification_n_classes": using_args.get(
+                "classification_n_classes", None
+            ),
+            "classification_positive_class": using_args.get(
+                "classification_positive_class", None
+            ),
+            "classification_betas": using_args.get("classification_betas", None),
         }
 
         start_time = datetime.datetime.now()
-        ft_result = openai.FineTune.create(**{k: v for k, v in ft_params.items() if v is not None})
+        ft_result = openai.FineTune.create(
+            **{k: v for k, v in ft_params.items() if v is not None}
+        )
 
         @retry_with_exponential_backoff(
-            hour_budget=args.get('hour_budget', 8),
-            errors=(openai.error.RateLimitError, openai.error.OpenAIError))
+            hour_budget=args.get("hour_budget", 8),
+            errors=(openai.error.RateLimitError, openai.error.OpenAIError),
+        )
         def _check_ft_status(model_id):
             ft_retrieved = openai.FineTune.retrieve(id=model_id)
-            if ft_retrieved['status'] in ('succeeded', 'failed'):
+            if ft_retrieved["status"] in ("succeeded", "failed"):
                 return ft_retrieved
             else:
-                raise openai.error.OpenAIError('Fine-tuning still pending!')
+                raise openai.error.OpenAIError("Fine-tuning still pending!")
 
         ft_stats = _check_ft_status(ft_result.id)
-        ft_model_name = ft_stats['fine_tuned_model']
-
-        if ft_stats['status'] != 'succeeded':
-            raise Exception(f"Fine-tuning did not complete successfully (status: {ft_stats['status']}). Error message: {ft_stats['events'][-1]['message']}")  # noqa
+        ft_model_name = ft_stats["fine_tuned_model"]
+
+        if ft_stats["status"] != "succeeded":
+            raise Exception(
+                f"Fine-tuning did not complete successfully (status: {ft_stats['status']}). Error message: {ft_stats['events'][-1]['message']}"
+            )  # noqa
 
         end_time = datetime.datetime.now()
         runtime = end_time - start_time
 
-        result_file_id = openai.FineTune.retrieve(id=ft_result.id)['result_files'][0].id
+        result_file_id = openai.FineTune.retrieve(id=ft_result.id)["result_files"][0].id
         name_extension = openai.File.retrieve(id=result_file_id).filename
-        result_path = f'{temp_storage_path}/ft_{finetune_time}_result_{name_extension}'
-        with open(result_path, 'wb') as f:
+        result_path = f"{temp_storage_path}/ft_{finetune_time}_result_{name_extension}"
+        with open(result_path, "wb") as f:
             f.write(openai.File.download(id=result_file_id))
 
         train_stats = pd.read_csv(result_path)
-        if 'validation_token_accuracy' in train_stats.columns:
-            train_stats = train_stats[train_stats['validation_token_accuracy'].notnull()]
-
-        args['model_name'] = ft_model_name
-        args['ft_api_info'] = ft_stats.to_dict_recursive()
-        args['ft_result_stats'] = train_stats.to_dict()
-        args['runtime'] = runtime.total_seconds()
-        args['mode'] = self.base_model_storage.json_get('args').get('mode', self.default_mode)
-
-        self.model_storage.json_set('args', args)
+        if "validation_token_accuracy" in train_stats.columns:
+            train_stats = train_stats[
+                train_stats["validation_token_accuracy"].notnull()
+            ]
+
+        args["model_name"] = ft_model_name
+        args["ft_api_info"] = ft_stats.to_dict_recursive()
+        args["ft_result_stats"] = train_stats.to_dict()
+        args["runtime"] = runtime.total_seconds()
+        args["mode"] = self.base_model_storage.json_get("args").get(
+            "mode", self.default_mode
+        )
+
+        self.model_storage.json_set("args", args)
         shutil.rmtree(temp_storage_path)
 
     @staticmethod
@@ -568,30 +713,38 @@
         spans = []
         matches = list(re.finditer("{{(.*?)}}", base_template))
 
-        assert len(matches) > 0, 'No placeholders found in the prompt, please provide a valid prompt template.'
+        assert (
+            len(matches) > 0
+        ), "No placeholders found in the prompt, please provide a valid prompt template."
 
         first_span = matches[0].start()
         last_span = matches[-1].end()
 
         for m in matches:
-            columns.append(m[0].replace('{', '').replace('}', ''))
+            columns.append(m[0].replace("{", "").replace("}", ""))
             spans.extend((m.start(), m.end()))
 
         spans = spans[1:-1]  # omit first and last, they are added separately
-        template = [base_template[s:e] for s, e in list(zip(spans, spans[1:]))[::2]]  # take every other to skip placeholders  # noqa
+        template = [
+            base_template[s:e] for s, e in list(zip(spans, spans[1:]))[::2]
+        ]  # take every other to skip placeholders  # noqa
         template.insert(0, base_template[0:first_span])  # add prompt start
         template.append(base_template[last_span:])  # add prompt end
 
         empty_prompt_ids = np.where(df[columns].isna().all(axis=1).values)[0]
 
-        df['__mdb_prompt'] = ''
+        df["__mdb_prompt"] = ""
         for i in range(len(template)):
             atom = template[i]
             if i < len(columns):
-                col = df[columns[i]].replace(to_replace=[None], value='')  # add empty quote if data is missing
-                df['__mdb_prompt'] = df['__mdb_prompt'].apply(lambda x: x + atom) + col.astype("string")
+                col = df[columns[i]].replace(
+                    to_replace=[None], value=""
+                )  # add empty quote if data is missing
+                df["__mdb_prompt"] = df["__mdb_prompt"].apply(
+                    lambda x: x + atom
+                ) + col.astype("string")
             else:
-                df['__mdb_prompt'] = df['__mdb_prompt'].apply(lambda x: x + atom)
-        prompts = list(df['__mdb_prompt'])
+                df["__mdb_prompt"] = df["__mdb_prompt"].apply(lambda x: x + atom)
+        prompts = list(df["__mdb_prompt"])
 
         return prompts, empty_prompt_ids