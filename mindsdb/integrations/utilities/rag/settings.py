from enum import Enum
from typing import List, Union, Any, Optional, Dict, OrderedDict

from langchain_community.vectorstores.chroma import Chroma
from langchain_community.vectorstores.pgvector import PGVector
from langchain_core.documents import Document
from langchain_core.embeddings import Embeddings
from langchain_core.language_models import BaseChatModel
from langchain_core.vectorstores import VectorStore
from langchain_core.stores import BaseStore
from pydantic import BaseModel, Field, field_validator
from langchain_text_splitters import TextSplitter

DEFAULT_COLLECTION_NAME = "default_collection"

# Multi retriever specific
DEFAULT_ID_KEY = "doc_id"
DEFAULT_MAX_CONCURRENCY = 5
DEFAULT_K = 20

DEFAULT_CARDINALITY_THRESHOLD = 40
DEFAULT_MAX_SUMMARIZATION_TOKENS = 4000
DEFAULT_CHUNK_SIZE = 1000
DEFAULT_CHUNK_OVERLAP = 200
DEFAULT_POOL_RECYCLE = 3600
DEFAULT_LLM_MODEL = "gpt-4o"
DEFAULT_LLM_MODEL_PROVIDER = "openai"
DEFAULT_CONTENT_COLUMN_NAME = "body"
DEFAULT_DATASET_DESCRIPTION = "email inbox"
DEFAULT_TEST_TABLE_NAME = "test_email"
DEFAULT_VECTOR_STORE = Chroma
DEFAULT_RERANKER_FLAG = False
DEFAULT_RERANKING_MODEL = "gpt-4o"
DEFAULT_LLM_ENDPOINT = "https://api.openai.com/v1"
DEFAULT_AUTO_META_PROMPT_TEMPLATE = """
Below is a json representation of a table with information about {description}.
Return a JSON list with an entry for each column. Each entry should have
{{"name": "column name", "description": "column description", "type": "column data type"}}
\n\n{dataframe}\n\nJSON:\n
"""
DEFAULT_RAG_PROMPT_TEMPLATE = """You are an assistant for
question-answering tasks. Use the following pieces of retrieved context
to answer the question. If you don't know the answer, just say that you
don't know. Use two sentences maximum and keep the answer concise.
Question: {question}
Context: {context}
Answer:"""

DEFAULT_QA_GENERATION_PROMPT_TEMPLATE = """You are an assistant for
generating sample questions and answers from the given document and metadata. Given
a document and its metadata as context, generate a question and answer from that document and its metadata.

The document will be a string. The metadata will be a JSON string. You need
to parse the JSON to understand it.

Generate a question that requires BOTH the document and metadata to answer, if possible.
Otherwise, generate a question that requires ONLY the document to answer.

Return a JSON dictionary with the question and answer like this:
{{ "question": <the full generated question>, "answer": <the full generated answer> }}

Make sure the JSON string is valid before returning it. You must return the question and answer
in the specified JSON format no matter what.

Document: {document}
Metadata: {metadata}
Answer:"""

DEFAULT_MAP_PROMPT_TEMPLATE = """The following is a set of documents
{docs}
Based on this list of docs, please summarize based on the user input.

User input: {input}

Helpful Answer:"""

DEFAULT_REDUCE_PROMPT_TEMPLATE = """The following is set of summaries:
{docs}
Take these and distill it into a final, consolidated summary related to the user input.

User input: {input}

Helpful Answer:"""

DEFAULT_SEMANTIC_PROMPT_TEMPLATE = """Provide a better search query for web search engine to answer the given question.

<< EXAMPLES >>
1. Input: "Show me documents containing how to finetune a LLM please"
Output: "how to finetune a LLM"

Output only a single better search query and nothing else like in the example.

Here is the user input: {input}
"""

DEFAULT_METADATA_FILTERS_PROMPT_TEMPLATE = """Construct a list of PostgreSQL metadata filters to filter documents in the database based on the user input.

<< INSTRUCTIONS >>
{format_instructions}

RETURN ONLY THE FINAL JSON. DO NOT EXPLAIN, JUST RETURN THE FINAL JSON.

<< TABLES YOU HAVE ACCESS TO >>

{schema}

<< EXAMPLES >>

{examples}

Here is the user input:
{input}
"""

DEFAULT_BOOLEAN_PROMPT_TEMPLATE = """**Task:** Determine Schema Relevance for Database Search Queries

As an expert in constructing database search queries, you are provided with database schemas detailing tables, columns, and values. Your task is to assess whether these elements can be used to effectively search the database in relation to a given user query.

**Instructions:**

- **Evaluate the Schema**:
  - Analyze the tables, columns, and values described.
  - Consider their potential usefulness in retrieving information pertinent to the user query.

- **Decision Criteria**:
  - Determine if any part of the schema could assist in forming a relevant search query for the information requested.

- **Response**:
  - Reply with a single word: 'yes' if the schema components are useful, otherwise 'no'.

**Note:** Provide your answer based solely on the relevance of the described schema to the user query."""

DEFAULT_GENERATIVE_SYSTEM_PROMPT = """You are an expert database analyst that can assist in building SQL queries by providing structured output. Follow these format instructions precisely to generate a metadata filter given the provided schema description.

## Format instructions:
{format_instructions}
 """

DEFAULT_VALUE_PROMPT_TEMPLATE = """
{column_schema}

# **Value Schema**
{header}

- The type of the value: {type}

## **Description**
{description}

{value}{comparator}

## **Usage**
{usage}

{examples}

## **Query**
{query}

"""

DEFAULT_COLUMN_PROMPT_TEMPLATE = """
{table_schema}

# **Column Schema**
{header}

- The column name in the database table: {column}
- The type of the values in this column: {type}

## **Description**
{description}

## **Usage**
{usage}

{examples}

## **Query**
{query}
"""

DEFAULT_TABLE_PROMPT_TEMPLATE = """# **Table Schema**
{header}

- The name of this table in the database: {table}

## **Description**
{description}

## **Usage**
{usage}

## **Column Descriptions**
Below are descriptions of each column in this table:

{columns}

{examples}

## **Query**
{query}
"""

DEFAULT_SQL_PROMPT_TEMPLATE = """
Construct a valid {dialect} SQL query to select documents relevant to the user input.
Source documents are found in the {source_table} table. You may need to join with other tables to get additional document metadata.

The JSON col "metadata" in the {embeddings_table} has a string field called "original_row_id". This "original_row_id" string field in the
"metadata" col is the document ID associated with a row in the {embeddings_table} table.
You MUST always join with the {embeddings_table} table containing vector embeddings for the documents. For example, for a table named sd with an id column "Id":
JOIN {embeddings_table} v ON (v."metadata"->>'original_row_id')::int = sd."Id"

You MUST always order the embeddings by the {distance_function} comparator with '{{embeddings}}'.
You MUST always limit by {k} returned documents.
For example:
ORDER BY v.embeddings {distance_function} '{{embeddings}}' LIMIT {k};


<< TABLES YOU HAVE ACCESS TO >>
1. {embeddings_table} - Contains document chunks, vector embeddings, and metadata for documents.
You MUST always include the metadata column in your SELECT statement.
You MUST always join with the {embeddings_table} table containing vector embeddings for the documents.
You MUST always order by the provided embeddings vector using the {distance_function} comparator.
You MUST always limit by {k} returned documents.

Columns:
```json
{{
    "id": {{
        "type": "string",
        "description": "Unique ID for this document chunk"
    }},
    "content": {{
        "type": "string",
        "description": "A document chunk (subset of the original document)"
    }},
    "embeddings": {{
        "type": "vector",
        "description": "Vector embeddings for the document chunk. ALWAYS order by the provided embeddings vector using the {distance_function} comparator."
    }},
    "metadata": {{
        "type": "jsonb",
        "description": "Metadata for the document chunk. Always select metadata and always join with the {source_table} table on the string metadata field 'original_row_id'"
    }}
}}

{schema}

<< EXAMPLES >>

{examples}

Output the {dialect} SQL query that is ready to be executed only WITHOUT ANY DELIMITERS. Make sure to properly quote identifiers.

Here is the user input:
{input}
"""

DEFAULT_QUESTION_REFORMULATION_TEMPLATE = """Given the original question and the retrieved context,
analyze what additional information is needed for a complete, accurate answer.

Original Question: {question}

Retrieved Context:
{context}

Analysis Instructions:
1. Evaluate Context Coverage:
   - Identify key entities and concepts from the question
   - Check for temporal information (dates, periods, sequences)
   - Verify causal relationships are explained
   - Confirm presence of requested quantitative data
   - Assess if geographic or spatial context is sufficient

2. Quality Assessment:
   If the retrieved context is:
   - Irrelevant or tangential
   - Too general or vague
   - Potentially contradictory
   - Missing key perspectives
   - Lacking proper evidence
   Generate questions to address these specific gaps.

3. Follow-up Question Requirements:
   - Questions must directly contribute to answering the original query
   - Break complex relationships into simpler, sequential steps
   - Maintain specificity rather than broad inquiries
   - Avoid questions answerable from existing context
   - Ensure questions build on each other logically
   - Limit questions to 150 characters each
   - Each question must be self-contained
   - Questions must end with a question mark

4. Response Format:
   - Return a JSON array of strings
   - Use square brackets and double quotes
   - Questions must be unique (no duplicates)
   - If context is sufficient, return empty array []
   - Maximum 3 follow-up questions
   - Minimum length per question: 30 characters
   - No null values or empty strings

Example:
Original: "How did the development of antibiotics affect military casualties in WWII?"

Invalid responses:
{'questions': ['What are antibiotics?']}  // Wrong format
['What is WWII?']  // Too basic
['How did it impact things?']  // Too vague
['', 'Question 2']  // Contains empty string
['Same question?', 'Same question?']  // Duplicate

Valid response:
["What were military casualty rates from infections before widespread antibiotic use in 1942?",
 "How did penicillin availability change throughout different stages of WWII?",
 "What were the primary battlefield infections treated with antibiotics during WWII?"]

or [] if context fully answers the original question.

Your task: Based on the analysis of the original question and context,
output ONLY a JSON array of follow-up questions needed to provide a complete answer.
If no additional information is needed, output an empty array [].

Follow-up Questions:"""

DEFAULT_QUERY_RETRY_PROMPT_TEMPLATE = """
{query}

The {dialect} query above failed with the error message: {error}.

<< TABLES YOU HAVE ACCESS TO >>
1. {embeddings_table} - Contains document chunks, vector embeddings, and metadata for documents.

Columns:
```json
{{
    "id": {{
        "type": "string",
        "description": "Unique ID for this document chunk"
    }},
    "content": {{
        "type": "string",
        "description": "A document chunk (subset of the original document)"
    }},
    "embeddings": {{
        "type": "vector",
        "description": "Vector embeddings for the document chunk."
    }},
    "metadata": {{
        "type": "jsonb",
        "description": "Metadata for the document chunk."
    }}
}}

{schema}

Rewrite the query so it works.

Output the final SQL query only.

SQL Query:
"""

DEFAULT_NUM_QUERY_RETRIES = 2


class LLMConfig(BaseModel):
    model_name: str = Field(
        default=DEFAULT_LLM_MODEL, description="LLM model to use for generation"
    )
    provider: str = Field(
        default=DEFAULT_LLM_MODEL_PROVIDER,
        description="LLM model provider to use for generation",
    )
    params: Dict[str, Any] = Field(default_factory=dict)


class MultiVectorRetrieverMode(Enum):
    """
    Enum for MultiVectorRetriever types.
    """

    SPLIT = "split"
    SUMMARIZE = "summarize"
    BOTH = "both"


class VectorStoreType(Enum):
    CHROMA = "chromadb"
    PGVECTOR = "pgvector"


vector_store_map = {VectorStoreType.CHROMA: Chroma, VectorStoreType.PGVECTOR: PGVector}


class VectorStoreConfig(BaseModel):
    vector_store_type: VectorStoreType = VectorStoreType.CHROMA
    persist_directory: str = None
    collection_name: str = DEFAULT_COLLECTION_NAME
    connection_string: str = None
    kb_table: Any = None
    is_sparse: bool = False
    vector_size: Optional[int] = None

    class Config:
        arbitrary_types_allowed = True
        extra = "forbid"


class RetrieverType(str, Enum):
    """Retriever type for RAG pipeline"""

    VECTOR_STORE = "vector_store"
    AUTO = "auto"
    MULTI = "multi"
    SQL = "sql"
    MULTI_HOP = "multi_hop"


class SearchType(Enum):
    """
    Enum for vector store search types.
    """

    SIMILARITY = "similarity"
    MMR = "mmr"
    SIMILARITY_SCORE_THRESHOLD = "similarity_score_threshold"


class SearchKwargs(BaseModel):
    k: int = Field(default=DEFAULT_K, description="Amount of documents to return", ge=1)
    filter: Optional[Dict[str, Any]] = Field(
        default=None, description="Filter by document metadata"
    )
    # For similarity_score_threshold search type
    score_threshold: Optional[float] = Field(
        default=None,
        description="Minimum relevance threshold for similarity_score_threshold search",
        ge=0.0,
        le=1.0,
    )
    # For MMR search type
    fetch_k: Optional[int] = Field(
        default=None, description="Amount of documents to pass to MMR algorithm", ge=1
    )
    lambda_mult: Optional[float] = Field(
        default=None,
        description="Diversity of results returned by MMR (1=min diversity, 0=max)",
        ge=0.0,
        le=1.0,
    )

    def model_dump(self, *args, **kwargs):
        # Override model_dump to exclude None values by default
        kwargs["exclude_none"] = True
        return super().model_dump(*args, **kwargs)


class LLMExample(BaseModel):
    input: str = Field(description="User input for the example")
    output: str = Field(
        description="What the LLM should generate for this example's input"
    )


class ValueSchema(BaseModel):
    value: Union[
        Union[str, int, float],
        Dict[Union[str, int, float], str],
        List[Union[str, int, float]],
    ] = Field(
        description="One of the following. The value as it exists in the table column. A dict of {table_value: descriptive value, ...}, where table_value is the value in the table. A list of sample values taken from the column."
    )
    comparator: Optional[Union[str, List[str]]] = Field(
        description="The posgtres sql operators used to compare two values. For example: `>`, `<`, `=`, or `%`.",
        default="=",
    )
    type: str = Field(
        description="A valid postgres type for this value. One of: int, string, float, or bool. When numbers appear they should be of type int or float."
    )
    description: str = Field(description="Description of what the value represents.")
    usage: str = Field(description="How and when to use this value for search.")
    example_questions: Optional[List[LLMExample]] = Field(
        default=None, description="Example questions where this value is set."
    )
    filter_threshold: Optional[float] = Field(
        default=0.0,
        description="Minimum relevance threshold to include metadata filters from this column.",
        exclude=True,
    )
    priority: Optional[int] = Field(
        default=0,
        description="Priority level for this column, lower numbers will be processed first.",
    )
    relevance: Optional[float] = Field(
        default=None,
        description="Relevance computed during search. Should not be set by the end user.",
        exclude=True,
    )


<<<<<<< HEAD
class MetadataConfig(BaseModel):
    """Class to configure metadata for retrieval. Only supports very basic document name lookup at the moment."""
    table: str = Field(
        description="Source table for metadata."
    )
    max_document_context: int = Field(
        # To work well with models with context window of 32768.
        default=16384,
        description="Truncate a document before using as context with an LLM if it exceeds this amount of tokens"
    )
    embeddings_table: str = Field(
        default="embeddings",
        description="Source table for embeddings"
    )
    id_column: str = Field(
        default="Id",
        description="Name of ID column in metadata table"
    )
    name_column: str = Field(
        default="Title",
        description="Name of column containing name or title of document"
    )
    name_column_index: Optional[str] = Field(
        default=None,
        description="Name of GIN index to use when looking up name."
    )
    content_column: str = Field(
        default="content",
        description="Name of column in embeddings table containing chunk content"
    )
    embeddings_metadata_column: str = Field(
        default="metadata",
        description="Name of column in embeddings table containing chunk metadata"
    )
    doc_id_key: str = Field(
        default="original_row_id",
        description="Metadata field that links an embedded chunk back to source document ID"
    )


=======
>>>>>>> cc52dc28
class ColumnSchema(BaseModel):
    column: str = Field(description="Name of the column in the database")
    type: str = Field(description="Type of the column (e.g. int, string, datetime)")
    description: str = Field(description="Description of what the column represents")
    usage: str = Field(description="How and when to use this Table for search.")
    values: Optional[
        Union[
            OrderedDict[Union[str, int, float], ValueSchema],
            Dict[Union[str, int, float], ValueSchema],
        ]
    ] = Field(
        description="One of the following. A dict or ordered dict of {schema_value: ValueSchema, ...}, where schema value is the name given for this value description in the schema."
<<<<<<< HEAD
=======
    )
    example_questions: Optional[List[LLMExample]] = Field(
        default=None, description="Example questions where this table is useful."
    )
    max_filters: Optional[int] = Field(
        default=1, description="Maximum number of filters to generate for this column."
    )
    filter_threshold: Optional[float] = Field(
        default=0.0,
        description="Minimum relevance threshold to include metadata filters from this column.",
    )
    priority: Optional[int] = Field(
        default=1,
        description="Priority level for this column, lower numbers will be processed first.",
    )
    relevance: Optional[float] = Field(
        default=None,
        description="Relevance computed during search. Should not be set by the end user.",
>>>>>>> cc52dc28
    )


class TableSchema(BaseModel):
    table: str = Field(description="Name of table in the database")
    description: str = Field(description="Description of what the table represents")
    usage: str = Field(description="How and when to use this Table for search.")
    columns: Optional[
        Union[OrderedDict[str, ColumnSchema], Dict[str, ColumnSchema]]
    ] = Field(
        description="Dict or Ordered Dict of {column_name: ColumnSchemas} describing the metadata columns available for the table"
    )
    example_questions: Optional[List[LLMExample]] = Field(
        default=None, description="Example questions where this table is useful."
    )
    join: str = Field(
        description="SQL join string to join this table with source documents table",
        default="",
    )
    max_filters: Optional[int] = Field(
        default=1, description="Maximum number of filters to generate for this table."
    )
    filter_threshold: Optional[float] = Field(
        default=0.0,
        description="Minimum relevance required to use this table to generate filters.",
    )
    priority: Optional[int] = Field(
        default=1,
        description="Priority level for this table, lower numbers will be processed first.",
    )
    relevance: Optional[float] = Field(
        default=None,
        description="Relevance computed during search. Should not be set by the end user.",
    )


class DatabaseSchema(BaseModel):
    database: str = Field(description="Name of database in the Database")
    description: str = Field(description="Description of what the Database represents")
    usage: str = Field(description="How and when to use this Database for search.")
    tables: Union[OrderedDict[str, TableSchema], Dict[str, TableSchema]] = Field(
        description="Dict of {column_name: ColumnSchemas} describing the metadata columns available for the table"
    )
    example_questions: Optional[List[LLMExample]] = Field(
        default=None, description="Example questions where this Database is useful."
    )
    max_filters: Optional[int] = Field(
        default=1,
        description="Maximum number of filters to generate for this Database.",
    )
    filter_threshold: Optional[float] = Field(
        default=0.0,
        description="Minimum relevance required to use this Database to generate filters.",
    )
    priority: Optional[int] = Field(
        default=0,
        description="Priority level for this Database, lower numbers will be processed first.",
    )
    relevance: Optional[float] = Field(
        default=None,
        description="Relevance computed during search. Should not be set by the end user.",
    )


class SQLRetrieverConfig(BaseModel):
    llm_config: LLMConfig = Field(
        default_factory=LLMConfig,
        description="LLM configuration to use for generating the final SQL query for retrieval",
    )
    metadata_filters_prompt_template: str = Field(
        default=DEFAULT_METADATA_FILTERS_PROMPT_TEMPLATE,
        description="Prompt template to generate PostgreSQL metadata filters. Has 'format_instructions', 'schema', 'examples', and 'input' input variables",
    )
    num_retries: int = Field(
        default=DEFAULT_NUM_QUERY_RETRIES,
        description="How many times for an LLM to try rewriting a failed SQL query before using the fallback retriever.",
    )
    rewrite_prompt_template: str = Field(
        default=DEFAULT_SEMANTIC_PROMPT_TEMPLATE,
        description="Prompt template to rewrite user input to be better suited for retrieval. Has 'input' input variable.",
    )
    table_prompt_template: str = Field(
        default=DEFAULT_TABLE_PROMPT_TEMPLATE,
        description="Prompt template to rewrite user input to be better suited for retrieval. Has 'input' input variable.",
    )
    column_prompt_template: str = Field(
        default=DEFAULT_COLUMN_PROMPT_TEMPLATE,
        description="Prompt template to rewrite user input to be better suited for retrieval. Has 'input' input variable.",
    )
    value_prompt_template: str = Field(
        default=DEFAULT_VALUE_PROMPT_TEMPLATE,
        description="Prompt template to rewrite user input to be better suited for retrieval. Has 'input' input variable.",
    )
    boolean_system_prompt: str = Field(
        default=DEFAULT_BOOLEAN_PROMPT_TEMPLATE,
        description="Prompt template to rewrite user input to be better suited for retrieval. Has 'input' input variable.",
    )
    generative_system_prompt: str = Field(
        default=DEFAULT_GENERATIVE_SYSTEM_PROMPT,
        description="Prompt template to rewrite user input to be better suited for retrieval. Has 'input' input variable.",
    )
    source_table: str = Field(
        description="Name of the source table containing the original documents that were embedded"
    )
    source_id_column: str = Field(
        description="Name of the column containing the UUID.", default="Id"
    )
    max_filters: Optional[int] = Field(
        description="Maximum number of filters to generate for sql queries.", default=10
    )
    filter_threshold: Optional[float] = Field(
        description="Minimum relevance required to use this Database to generate filters.",
        default=0.0,
    )
    min_k: Optional[int] = Field(
        description="Minimum number of documents accepted from a generated sql query.",
        default=10,
    )
    database_schema: Optional[DatabaseSchema] = Field(
        default=None,
        description="DatabaseSchema describing the database.",
    )
    examples: Optional[List[LLMExample]] = Field(
        default=None,
        description="Optional examples of final generated pgvector queries based on user input.",
    )


class SummarizationConfig(BaseModel):
    llm_config: LLMConfig = Field(
        default_factory=LLMConfig,
        description="LLM configuration to use for summarization",
    )
    map_prompt_template: str = Field(
        default=DEFAULT_MAP_PROMPT_TEMPLATE,
        description="Prompt for an LLM to summarize a single document",
    )
    reduce_prompt_template: str = Field(
        default=DEFAULT_REDUCE_PROMPT_TEMPLATE,
        description="Prompt for an LLM to summarize a set of summaries of documents into one",
    )
    max_summarization_tokens: int = Field(
        default=DEFAULT_MAX_SUMMARIZATION_TOKENS,
        description="Max number of tokens for summarized documents",
    )


class RerankerConfig(BaseModel):
    model: str = DEFAULT_RERANKING_MODEL
    base_url: str = DEFAULT_LLM_ENDPOINT
    filtering_threshold: float = 0.5
    num_docs_to_keep: Optional[int] = None
    max_concurrent_requests: int = 20
    max_retries: int = 3
    retry_delay: float = 1.0
    early_stop: bool = True  # Whether to enable early stopping
    early_stop_threshold: float = 0.8  # Confidence threshold for early stopping


class MultiHopRetrieverConfig(BaseModel):
    """Configuration for multi-hop retrieval"""

    base_retriever_type: RetrieverType = Field(
        default=RetrieverType.VECTOR_STORE,
        description="Type of base retriever to use for multi-hop retrieval",
    )
    max_hops: int = Field(
        default=3, description="Maximum number of follow-up questions to generate", ge=1
    )
    reformulation_template: str = Field(
        default=DEFAULT_QUESTION_REFORMULATION_TEMPLATE,
        description="Template for reformulating questions",
    )
    llm_config: LLMConfig = Field(
        default_factory=LLMConfig,
        description="LLM configuration to use for generating follow-up questions",
    )


class RAGPipelineModel(BaseModel):
    documents: Optional[List[Document]] = Field(
        default=None, description="List of documents"
    )

    vector_store_config: VectorStoreConfig = Field(
        default_factory=VectorStoreConfig, description="Vector store configuration"
    )

    llm: Optional[BaseChatModel] = Field(default=None, description="Language model")
    llm_model_name: str = Field(
        default=DEFAULT_LLM_MODEL, description="Language model name"
    )
    llm_provider: Optional[str] = Field(
        default=None, description="Language model provider"
    )
    vector_store: VectorStore = Field(
        default_factory=lambda: vector_store_map[VectorStoreConfig().vector_store_type],
        description="Vector store",
    )
    db_connection_string: Optional[str] = Field(
<<<<<<< HEAD
        default=None,
        description="Database connection string"
    )
    metadata_config: Optional[MetadataConfig] = Field(
        default=None,
        description="Configuration for metadata to be used for retrieval"
=======
        default=None, description="Database connection string"
>>>>>>> cc52dc28
    )
    table_name: str = Field(default=DEFAULT_TEST_TABLE_NAME, description="Table name")
    embedding_model: Optional[Embeddings] = Field(
        default=None, description="Embedding model"
    )
    rag_prompt_template: str = Field(
        default=DEFAULT_RAG_PROMPT_TEMPLATE, description="RAG prompt template"
    )
    retriever_prompt_template: Optional[Union[str, dict]] = Field(
        default=None, description="Retriever prompt template"
    )
    retriever_type: RetrieverType = Field(
        default=RetrieverType.VECTOR_STORE, description="Retriever type"
    )
    search_type: SearchType = Field(
        default=SearchType.SIMILARITY, description="Type of search to perform"
    )
    search_kwargs: SearchKwargs = Field(
        default_factory=SearchKwargs,
        description="Search configuration for the retriever",
    )
    summarization_config: Optional[SummarizationConfig] = Field(
        default=None,
        description="Configuration for summarizing retrieved documents as context",
    )
    # SQL retriever specific.
    sql_retriever_config: Optional[SQLRetrieverConfig] = Field(
        default=None,
        description="Configuration for retrieving documents by generating SQL to filter by metadata & order by distance function",
    )

    # Multi retriever specific
    multi_retriever_mode: MultiVectorRetrieverMode = Field(
        default=MultiVectorRetrieverMode.BOTH, description="Multi retriever mode"
    )
    max_concurrency: int = Field(
        default=DEFAULT_MAX_CONCURRENCY, description="Maximum concurrency"
    )
    id_key: int = Field(default=DEFAULT_ID_KEY, description="ID key")
    parent_store: Optional[BaseStore] = Field(default=None, description="Parent store")
    text_splitter: Optional[TextSplitter] = Field(
        default=None, description="Text splitter"
    )
    chunk_size: int = Field(default=DEFAULT_CHUNK_SIZE, description="Chunk size")
    chunk_overlap: int = Field(
        default=DEFAULT_CHUNK_OVERLAP, description="Chunk overlap"
    )

    # Auto retriever specific
    auto_retriever_filter_columns: Optional[List[str]] = Field(
        default=None, description="Filter columns"
    )
    cardinality_threshold: int = Field(
        default=DEFAULT_CARDINALITY_THRESHOLD, description="Cardinality threshold"
    )
    content_column_name: str = Field(
        default=DEFAULT_CONTENT_COLUMN_NAME,
        description="Content column name (the column we will get embeddings)",
    )
    dataset_description: str = Field(
        default=DEFAULT_DATASET_DESCRIPTION, description="Description of the dataset"
    )
    reranker: bool = Field(
        default=DEFAULT_RERANKER_FLAG, description="Whether to use reranker"
    )
    reranker_config: RerankerConfig = Field(
        default_factory=RerankerConfig, description="Reranker configuration"
    )

    multi_hop_config: Optional[MultiHopRetrieverConfig] = Field(
        default=None,
        description="Configuration for multi-hop retrieval. Required when retriever_type is MULTI_HOP.",
    )

    @field_validator("multi_hop_config")
    @classmethod
    def validate_multi_hop_config(cls, v: Optional[MultiHopRetrieverConfig], info):
        """Validate that multi_hop_config is set when using multi-hop retrieval."""
        values = info.data
        if values.get("retriever_type") == RetrieverType.MULTI_HOP and v is None:
            raise ValueError(
                "multi_hop_config must be set when using multi-hop retrieval"
            )
        return v

    class Config:
        arbitrary_types_allowed = True
        extra = "forbid"

        json_schema_extra = {
            "example": {
                "retriever_type": RetrieverType.VECTOR_STORE.value,
                "multi_retriever_mode": MultiVectorRetrieverMode.BOTH.value,
                # add more examples here
            }
        }

    @classmethod
    def get_field_names(cls):
        return list(cls.model_fields.keys())

    @field_validator("search_kwargs")
    @classmethod
    def validate_search_kwargs(cls, v: SearchKwargs, info) -> SearchKwargs:
        search_type = info.data.get("search_type", SearchType.SIMILARITY)

        # Validate MMR-specific parameters
        if search_type == SearchType.MMR:
            if v.fetch_k is not None and v.fetch_k <= v.k:
                raise ValueError("fetch_k must be greater than k")
            if v.lambda_mult is not None and (v.lambda_mult < 0 or v.lambda_mult > 1):
                raise ValueError("lambda_mult must be between 0 and 1")
            if v.fetch_k is None and v.lambda_mult is not None:
                raise ValueError(
                    "fetch_k is required when using lambda_mult with MMR search type"
                )
            if v.lambda_mult is None and v.fetch_k is not None:
                raise ValueError(
                    "lambda_mult is required when using fetch_k with MMR search type"
                )
        elif search_type != SearchType.MMR:
            if v.fetch_k is not None:
                raise ValueError("fetch_k is only valid for MMR search type")
            if v.lambda_mult is not None:
                raise ValueError("lambda_mult is only valid for MMR search type")

        # Validate similarity_score_threshold parameters
        if search_type == SearchType.SIMILARITY_SCORE_THRESHOLD:
            if v.score_threshold is not None and (
                v.score_threshold < 0 or v.score_threshold > 1
            ):
                raise ValueError("score_threshold must be between 0 and 1")
            if v.score_threshold is None:
                raise ValueError(
                    "score_threshold is required for similarity_score_threshold search type"
                )
        elif (
            search_type != SearchType.SIMILARITY_SCORE_THRESHOLD
            and v.score_threshold is not None
        ):
            raise ValueError(
                "score_threshold is only valid for similarity_score_threshold search type"
            )

        return v<|MERGE_RESOLUTION|>--- conflicted
+++ resolved
@@ -500,7 +500,6 @@
     )
 
 
-<<<<<<< HEAD
 class MetadataConfig(BaseModel):
     """Class to configure metadata for retrieval. Only supports very basic document name lookup at the moment."""
     table: str = Field(
@@ -541,8 +540,6 @@
     )
 
 
-=======
->>>>>>> cc52dc28
 class ColumnSchema(BaseModel):
     column: str = Field(description="Name of the column in the database")
     type: str = Field(description="Type of the column (e.g. int, string, datetime)")
@@ -555,8 +552,6 @@
         ]
     ] = Field(
         description="One of the following. A dict or ordered dict of {schema_value: ValueSchema, ...}, where schema value is the name given for this value description in the schema."
-<<<<<<< HEAD
-=======
     )
     example_questions: Optional[List[LLMExample]] = Field(
         default=None, description="Example questions where this table is useful."
@@ -575,7 +570,6 @@
     relevance: Optional[float] = Field(
         default=None,
         description="Relevance computed during search. Should not be set by the end user.",
->>>>>>> cc52dc28
     )
 
 
@@ -776,16 +770,12 @@
         description="Vector store",
     )
     db_connection_string: Optional[str] = Field(
-<<<<<<< HEAD
         default=None,
         description="Database connection string"
     )
     metadata_config: Optional[MetadataConfig] = Field(
         default=None,
         description="Configuration for metadata to be used for retrieval"
-=======
-        default=None, description="Database connection string"
->>>>>>> cc52dc28
     )
     table_name: str = Field(default=DEFAULT_TEST_TABLE_NAME, description="Table name")
     embedding_model: Optional[Embeddings] = Field(
